--- conflicted
+++ resolved
@@ -1133,16 +1133,15 @@
             return f"Entity at {self.current_coords}"
 
 
-<<<<<<< HEAD
-=======
 def get_map_data_for_current_position() -> MapLocation:
-    from modules.trainer import trainer
-
-    map_group, map_number = trainer.get_map()
-    return MapLocation(read_symbol("gMapHeader"), map_group, map_number, trainer.get_coords())
-
-
->>>>>>> 88967026
+    from modules.player import get_player
+
+    player = get_player()
+
+    map_group, map_number = player.map_group_and_number
+    return MapLocation(read_symbol("gMapHeader"), map_group, map_number, player.local_coordinates)
+
+
 def get_map_data(map_group: int, map_number: int, local_position: tuple[int, int]) -> MapLocation:
     map_group_pointer = unpack_uint32(read_symbol("gMapGroups", map_group * 4, 4))
     map_number_pointer = unpack_uint32(context.emulator.read_bytes(map_group_pointer + 4 * map_number, 4))
