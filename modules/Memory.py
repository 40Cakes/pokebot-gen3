--- conflicted
+++ resolved
@@ -144,26 +144,6 @@
         return 0
 
 
-<<<<<<< HEAD
-=======
-class GameState(IntEnum):
-    # Menus
-    BAG_MENU = 100
-    CHOOSE_STARTER = 101
-    PARTY_MENU = 102
-    # Battle related
-    BATTLE = 200
-    BATTLE_STARTING = 201
-    BATTLE_ENDING = 202
-    # Misc
-    OVERWORLD = 900
-    CHANGE_MAP = 901
-    TITLE_SCREEN = 902
-    MAIN_MENU = 903
-    UNKNOWN = 999
-
-
->>>>>>> 3e84516e
 def GetGameStateSymbol() -> str:
     callback2 = ReadSymbol('gMain', 4, 4)  # gMain.callback2
     addr = int(struct.unpack('<I', callback2)[0]) - 1
@@ -192,13 +172,10 @@
              'CB2_INITTITLESCREEN' | 'CB2_TITLESCREENRUN' | 'CB2_INITCOPYRIGHTSCREENAFTERTITLESCREEN' | \
              'CB2_INITMAINMENU' | 'MAINCB2' | 'MAINCB2_INTRO':
             return GameState.TITLE_SCREEN
-<<<<<<< HEAD
         case 'CB2_EVOLUTIONSCENEUPDATE':
             return GameState.EVOLUTION
-=======
         case 'CB2_MAINMENU':
             return GameState.MAIN_MENU
->>>>>>> 3e84516e
         case _:
             # print(f"Unknown state: {state}")
             return GameState.UNKNOWN
