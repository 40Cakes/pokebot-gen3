import random
from typing import NoReturn
import os

from modules.Config import config
from modules.Inputs import PressButton, WaitFrames
from modules.Memory import ReadSymbol, GetTrainer, pokemon_list, type_list, GetParty, GetOpponent, DecodeString, \
    ParsePartyMenu, ParseStartMenuCursorPos, ParseMenu, GetCursorStates
from modules.data.GameState import GameState
from modules.Console import console


def SelectBattleOption(desired_option: int, cursor_type: str = 'gActionSelectionCursor') -> NoReturn:
    """
    Takes a desired battle menu option, navigates to it, and presses it.

    :param desired_option: The desired index for the selection. For the base battle menu, 0 will be FIGHT, 1 will be
    BAG, 2 will be PKMN, and 3 will be RUN.
    :param cursor_type: The symbol to use for the cursor. This is different between selecting moves and selecting battle
     options.
    """
    while ReadSymbol(cursor_type)[0] != desired_option:
        match (ReadSymbol(cursor_type)[0] % 2) - (desired_option % 2):
            case - 1:
                PressButton(['Right'])
            case 1:
                PressButton(['Left'])
        match (ReadSymbol(cursor_type)[0] // 2) - (desired_option // 2):
            case - 1:
                PressButton(['Down'])
            case 1:
                PressButton(['Up'])
            case 0:
                pass
    if ReadSymbol(cursor_type)[0] == desired_option:
        # get current displayed string
        current_string = DecodeString(ReadSymbol('gDisplayedStringBattle'))
        # mash A until the string changes
        while DecodeString(ReadSymbol('gDisplayedStringBattle')) == current_string:
            PressButton(['A'])


def FleeBattle() -> NoReturn:
    """
    Readable function to select and execute the Run option from the battle menu.
    """
    SelectBattleOption(3, cursor_type='gActionSelectionCursor')
    while GetTrainer()['state'] != GameState.OVERWORLD:
        PressButton(['B'])


def getMovePower(move, ally_types, foe_types, ally_attacks, foe_defenses) -> float:
    """
    function to calculate effective power of a move

    """
    power = move['power']

    # Ignore banned moves and those with 0 PP
    if (not isValidMove(move)) or (move['remaining_pp'] == 0):
        return 0

<<<<<<< HEAD
    matchups = type_list[move["type"]]
    category = matchups["category"]
=======
    matchups = type_list[move['type']]
>>>>>>> 48fede63

    for foe_type in foe_types:
        if foe_type in matchups['immunes']:
            return 0
        elif foe_type in matchups['weaknesses']:
            power *= 0.5
        elif foe_type in matchups['strengths']:
            power *= 2

    # STAB (same-type attack bonus)
    if move['type'] in ally_types:
        power *= 1.5

    # calculating attack/defense effect
    stat_calc = ally_attacks[category] / foe_defenses[category]
    power *= stat_calc

    return power


def isValidMove(move: dict) -> bool:
    return move['name'] not in config['banned_moves'] and move['power'] > 0


def CalculateNewMoveViability(party: dict) -> bool:
    """
    new_party = GetParty()
    for pkmn in new_party.values():
        for i in range(len(party)):
            if party[i]["pid"] == pkmn["pid"]:
                old_pkmn = party[i]
                if old_pkmn["level"] < pkmn["level"]:
                    print(
                        f"{pkmn['name']} has grown {pkmn['level'] - old_pkmn['level']} level{'s'*((pkmn['level'] - old_pkmn['level']) > 1)}"
                    )
                    pkmn_name = pkmn["name"]
                    print(f"Learnset: {ReadSymbol(f's{pkmn_name}LevelUpLearnset')}")
                    print(f"Text flags: {DecodeString(ReadSymbol('gTextFlags'))}")
                    print(f"Text: {DecodeString(ReadSymbol('.text'))}")
                    print(f"G String Var 1: {DecodeString(ReadSymbol('gStringVar1'))}")
                    print(f"G String Var 2: {DecodeString(ReadSymbol('gStringVar2'))}")
                    print(f"G String Var 3: {DecodeString(ReadSymbol('gStringVar3'))}")
                    print(f"G String Var 4: {DecodeString(ReadSymbol('gStringVar4'))}")
                    print(f"G String Var 4: {DecodeString(ReadSymbol('gStringVar4'))}")
                    print(f"PlayerHandleGetRawMonData: {ParsePokemon(ReadSymbol('PlayerHandleGetRawMonData'))}")
    """
    return False


def FindEffectiveMove(ally: dict, foe: dict) -> dict:
    """
    Finds the best move for the ally to use on the foe.

    :param ally: The pokemon being used to battle.
    :param foe: The pokemon being battled.
    :return: A dictionary containing the name of the move to use, the move's index, and the effective power of the move.
    """
    move_power = []
<<<<<<< HEAD
    foe_types = pokemon_list[foe["name"]]["type"]
    foe_defenses = {
        'physical': foe['stats']['defense'],
        'special': foe['stats']['spDefense'],
    }
    ally_types = pokemon_list[ally["name"]]["type"]
    ally_attacks = {
        'physical': foe['stats']['attack'],
        'special': foe['stats']['spAttack'],
    }

    # calculate power of each possible move
    for i, move in enumerate(ally["moves"]):
        move_power.append(getMovePower(move, ally_types, foe_types, ally_attacks, foe_defenses))
=======
    foe_types = pokemon_list[foe['name']]['type']
    ally_types = pokemon_list[ally['name']]['type']

    # calculate power of each possible move
    for i, move in enumerate(ally['moves']):
        move_power.append(getMovePower(move, ally_types, foe_types))
>>>>>>> 48fede63

    # calculate best move and return info
    best_move_index = move_power.index(max(move_power))
    return {
        'name': ally['moves'][best_move_index]['name'],
        'index': best_move_index,
        'power': max(move_power),
    }


def BattleOpponent() -> bool:
    """
    Function to battle wild Pokémon. This will only battle with the lead pokemon of the party, and will run if it dies
    or runs out of PP.
    :return: Boolean value of whether the battle was won.
    """
    ally_fainted = False
    foe_fainted = False

    while not ally_fainted and not foe_fainted and GetTrainer()['state'] != GameState.OVERWORLD:
        if GetTrainer()['state'] == GameState.OVERWORLD:
            return True

        best_move = FindEffectiveMove(GetParty()[0], GetOpponent())

        if best_move['power'] < 10:
            console.print('Lead pokemon has no effective moves to battle the foe!')
            FleeBattle()
            os._exit(0)
            # For future use when auto lead rotation is on
            # return False

        # If effective moves are present, let's fight this thing!
<<<<<<< HEAD
        while "What will" in DecodeString(ReadSymbol("gDisplayedStringBattle")):
            SelectBattleOption(0, cursor_type="gActionSelectionCursor")
=======
        while 'What will' in DecodeString(ReadSymbol('gDisplayedStringBattle')):
            console.print('Navigating to the Fight button...')
            SelectBattleOption(0, cursor_type='gActionSelectionCursor')
>>>>>>> 48fede63

        WaitFrames(5)

        console.print('Best move against foe is {} (Effective power is {})'.format(
            best_move['name'],
            best_move['power']
        ))

        SelectBattleOption(best_move['index'], cursor_type='gMoveSelectionCursor')

        WaitFrames(5)

<<<<<<< HEAD
        while GetTrainer()["state"] != GameState.OVERWORLD and "What will" not in DecodeString(
                ReadSymbol("gDisplayedStringBattle")
=======
        while GetTrainer()['state'] != GameState.OVERWORLD and 'What will' not in DecodeString(
            ReadSymbol('gDisplayedStringBattle')
>>>>>>> 48fede63
        ):
            if 'Delete a move' not in DecodeString(ReadSymbol('gDisplayedStringBattle')):
                PressButton(['B'])
                WaitFrames(1)
            if 'Delete a move' in DecodeString(ReadSymbol('gDisplayedStringBattle')):
                HandleMoveLearn()

        ally_fainted = GetParty()[0]['stats']['hp'] == 0
        foe_fainted = GetOpponent()['stats']['hp'] == 0

    if ally_fainted:
        console.print('Lead Pokemon fainted!')
        FleeBattle()
        return False
    return True


def HandleMoveLearn():
    match config['new_move']:
        case 'stop':
            console.print('New move trying to be learned, stopping bot...')
            input('Press enter to exit...')
            os._exit(0)
        case 'cancel':
            # TODO: figure out what gamestate corresponds to evolution and allow evolution as a config option maybe?
            while GetTrainer()['state'] != GameState.OVERWORLD:
                if 'Stop learning' not in DecodeString(ReadSymbol('gDisplayedStringBattle')):
                    PressButton(['B'])
                else:
                    PressButton(['A'])

        # TODO: figure this out
        case "learn_best":
<<<<<<< HEAD
            # TODO: figure this out
            os._exit(0)

        case _:
            console.print("Config new_move_mode invalid.")


def CheckForPickup() -> NoReturn:
    """
    Function that handles pickup farming.
    """
    try:
        pickup_threshold = config["pickup_threshold"]
    except:
        pickup_threshold = 1
    pokemon_with_pickup = 0
    pokemon_with_pickup_and_item = []
    party = GetParty()
    for i in range(len(party)):
        if party[i]['ability'] == "Pickup":
            pokemon_with_pickup += 1
            if party[i]['item']['name'] != 'None':
                pokemon_with_pickup_and_item.append(i)
    if pokemon_with_pickup < pickup_threshold:
        console.print(
            "The pickup threshold is higher than the number of pokemon in the party with pickup, so the latter number will be used.")
        pickup_threshold = pokemon_with_pickup
    if len(pokemon_with_pickup_and_item) >= pickup_threshold:
        console.print("Pickup threshold is met! Gathering items.")
        TakePickupItems(pokemon_with_pickup_and_item)


def TakePickupItems(pokemon_indices: list):
    """
    Function that takes items from pokemon that have the Pickup ability.

    :param pokemon_indices: The list of indices representing the pokemon to take items from.
    """
    current_menu = identifyMenu()
    while current_menu != 'start_menu':
        if current_menu == 'battle_action_menu':
            FleeBattle()
        PressButton(['B'])
        WaitFrames(6)
        PressButton(['Start'])
        WaitFrames(6)
        current_menu = identifyMenu()
    # this bit mashes A until the party menu is active
    while identifyMenu() != 'party_menu':
        NavigateStartMenu(1)
        PressButton(["A"])
    for idx in pokemon_indices:
        while ParsePartyMenu()['slot_id'] != idx:
            if ParsePartyMenu()['slot_id'] > idx:
                PressButton(["Up"])
            else:
                PressButton(["Down"])
        while "Choose a" in DecodeString(ReadSymbol('gStringVar4')):
            PressButton(["A"])
        while "Do what with this" in DecodeString(ReadSymbol('gStringVar4')):
            NavigateMenu(2)
        while "Do what with an" in DecodeString(ReadSymbol('gStringVar4')):
            NavigateMenu(1)
        while "Received the" in DecodeString(ReadSymbol('gStringVar4')):
            PressButton(['B'])
    while identifyMenu() == 'party_menu':
        PressButton(['B'])
    while identifyMenu() == 'start_menu':
        PressButton(['B'])


def NavigateStartMenu(desired_index: int) -> NoReturn:
    """
    Opens the start menu and moves to the option with the desired index from the menu.

    :param desired_index: The index of the option to select from the menu.
    """
    current_cursor_position = ParseStartMenuCursorPos()
    while current_cursor_position != desired_index:
        if current_cursor_position < desired_index:
            PressButton(["Down"])
        else:
            PressButton(['Up'])
        current_cursor_position = ParseStartMenuCursorPos()


def GetStartMenuCursorPos():
    """
    Helper function to get the position of the start menu cursor in a readable way to clean up the code.
    """
    return int.from_bytes(ReadSymbol('sStartMenuCursorPos'), 'big')


def NavigateMenu(desired_index: int) -> NoReturn:
    """
    Given an index, attempts to navigate to the index and press A.
    """
    if desired_index > ParseMenu()['maxCursorPos'] or desired_index < ParseMenu()['minCursorPos']:
        console.print("Can't select this option.")
        return
    while ParseMenu()['cursorPos'] != desired_index:
        if ParseMenu()['cursorPos'] > desired_index:
            PressButton(["Up"])
        else:
            PressButton(["Down"])
    PressButton(["A"])


def identifyMenu() -> str:
    current_cursor_states = GetCursorStates()
    directions = ['Up', 'Right', 'Down', 'Left']
    directions.remove(GetTrainer()['facing'])
    PressButton([random.choice(directions)])
    WaitFrames(6)
    new_cursor_states = GetCursorStates()
    changed_cursors = []
    while new_cursor_states == current_cursor_states:
        directions = ['Up', 'Right', 'Down', 'Left']
        directions.remove(GetTrainer()['facing'])
        PressButton([random.choice(directions)])
        WaitFrames(6)
        new_cursor_states = GetCursorStates()
    for c in new_cursor_states.keys():
        if new_cursor_states[c] != current_cursor_states[c]:
            if c not in changed_cursors:
                changed_cursors.append(c)
    match changed_cursors[0]:
        case 'start_menu_cursor':
            return "start_menu"
        case 'party_menu_cursor':
            return "party_menu"
        case 'menu_cursor':
            return "misc_menu"
        case 'battle_action_cursor':
            return "battle_action_menu"
        case 'battle_move_cursor':
            return "battle_move_menu"
        case 'trainer_facing':
            return "overworld"
        case 'trainer_coords':
            return "overworld"
        case _:
            print("menu without match")
            os._exit(69)
=======

            """
            CalculateNewMoveViability(party)
            WaitFrames(240)
            PressButton(["A"])
            print(f"Move to learn: {ReadSymbol('gMoveToLearn')}")
            print(
                f"Current string: {DecodeString(ReadSymbol('gDisplayedStringBattle'))}"
            )
            print(f"Move to learn: {DecodeString(ReadSymbol('gMoveToLearn'))}")
            print(
                f"Leveled up in battle: {DecodeString(ReadSymbol('gLeveledUpInBattle'))}"
            )
            print(
                f"Action Selection Cursor: {DecodeString(ReadSymbol('gActionSelectionCursor'))}"
            )
            print(
                f"Move Selection Cursor: {DecodeString(ReadSymbol('gMoveSelectionCursor'))}"
            )
            print(f"G String Var 1: {DecodeString(ReadSymbol('gStringVar1'))}")
            print(f"G String Var 2: {DecodeString(ReadSymbol('gStringVar2'))}")
            print(f"G String Var 3: {DecodeString(ReadSymbol('gStringVar3'))}")
            print(f"G String Var 4: {DecodeString(ReadSymbol('gStringVar4'))}")
            print(
                f"PlayerHandleGetRawMonData: {ParsePokemon(ReadSymbol('PlayerHandleGetRawMonData'))}"
            )
            for i in range(10):
                WaitFrames(120)
                print(
                    f"Current string: {DecodeString(ReadSymbol('gDisplayedStringBattle'))}"
                )
                print(f"Move to learn: {ReadSymbol('gMoveToLearn')}")
                print(f"Move to learn: {DecodeString(ReadSymbol('gMoveToLearn'))}")
                print(
                    f"Leveled up in battle: {DecodeString(ReadSymbol('gLeveledUpInBattle'))}"
                )
                print(
                    f"Action Selection Cursor: {DecodeString(ReadSymbol('gActionSelectionCursor'))}"
                )
                print(
                    f"Move Selection Cursor: {DecodeString(ReadSymbol('gMoveSelectionCursor'))}"
                )
                print(f"G String Var 1: {DecodeString(ReadSymbol('gStringVar1'))}")
                print(f"G String Var 2: {DecodeString(ReadSymbol('gStringVar2'))}")
                print(f"G String Var 3: {DecodeString(ReadSymbol('gStringVar3'))}")
                print(f"G String Var 4: {DecodeString(ReadSymbol('gStringVar4'))}")
                print(
                    f"PlayerHandleGetRawMonData: {ParsePokemon(ReadSymbol('PlayerHandleGetRawMonData'))}"
                )
                PressButton(["Down"])
            os._exit(0)
            """
>>>>>>> 48fede63
<|MERGE_RESOLUTION|>--- conflicted
+++ resolved
@@ -60,12 +60,8 @@
     if (not isValidMove(move)) or (move['remaining_pp'] == 0):
         return 0
 
-<<<<<<< HEAD
     matchups = type_list[move["type"]]
     category = matchups["category"]
-=======
-    matchups = type_list[move['type']]
->>>>>>> 48fede63
 
     for foe_type in foe_types:
         if foe_type in matchups['immunes']:
@@ -124,7 +120,6 @@
     :return: A dictionary containing the name of the move to use, the move's index, and the effective power of the move.
     """
     move_power = []
-<<<<<<< HEAD
     foe_types = pokemon_list[foe["name"]]["type"]
     foe_defenses = {
         'physical': foe['stats']['defense'],
@@ -139,14 +134,6 @@
     # calculate power of each possible move
     for i, move in enumerate(ally["moves"]):
         move_power.append(getMovePower(move, ally_types, foe_types, ally_attacks, foe_defenses))
-=======
-    foe_types = pokemon_list[foe['name']]['type']
-    ally_types = pokemon_list[ally['name']]['type']
-
-    # calculate power of each possible move
-    for i, move in enumerate(ally['moves']):
-        move_power.append(getMovePower(move, ally_types, foe_types))
->>>>>>> 48fede63
 
     # calculate best move and return info
     best_move_index = move_power.index(max(move_power))
@@ -180,14 +167,8 @@
             # return False
 
         # If effective moves are present, let's fight this thing!
-<<<<<<< HEAD
         while "What will" in DecodeString(ReadSymbol("gDisplayedStringBattle")):
             SelectBattleOption(0, cursor_type="gActionSelectionCursor")
-=======
-        while 'What will' in DecodeString(ReadSymbol('gDisplayedStringBattle')):
-            console.print('Navigating to the Fight button...')
-            SelectBattleOption(0, cursor_type='gActionSelectionCursor')
->>>>>>> 48fede63
 
         WaitFrames(5)
 
@@ -200,13 +181,8 @@
 
         WaitFrames(5)
 
-<<<<<<< HEAD
         while GetTrainer()["state"] != GameState.OVERWORLD and "What will" not in DecodeString(
                 ReadSymbol("gDisplayedStringBattle")
-=======
-        while GetTrainer()['state'] != GameState.OVERWORLD and 'What will' not in DecodeString(
-            ReadSymbol('gDisplayedStringBattle')
->>>>>>> 48fede63
         ):
             if 'Delete a move' not in DecodeString(ReadSymbol('gDisplayedStringBattle')):
                 PressButton(['B'])
@@ -240,7 +216,6 @@
 
         # TODO: figure this out
         case "learn_best":
-<<<<<<< HEAD
             # TODO: figure this out
             os._exit(0)
 
@@ -384,58 +359,4 @@
             return "overworld"
         case _:
             print("menu without match")
-            os._exit(69)
-=======
-
-            """
-            CalculateNewMoveViability(party)
-            WaitFrames(240)
-            PressButton(["A"])
-            print(f"Move to learn: {ReadSymbol('gMoveToLearn')}")
-            print(
-                f"Current string: {DecodeString(ReadSymbol('gDisplayedStringBattle'))}"
-            )
-            print(f"Move to learn: {DecodeString(ReadSymbol('gMoveToLearn'))}")
-            print(
-                f"Leveled up in battle: {DecodeString(ReadSymbol('gLeveledUpInBattle'))}"
-            )
-            print(
-                f"Action Selection Cursor: {DecodeString(ReadSymbol('gActionSelectionCursor'))}"
-            )
-            print(
-                f"Move Selection Cursor: {DecodeString(ReadSymbol('gMoveSelectionCursor'))}"
-            )
-            print(f"G String Var 1: {DecodeString(ReadSymbol('gStringVar1'))}")
-            print(f"G String Var 2: {DecodeString(ReadSymbol('gStringVar2'))}")
-            print(f"G String Var 3: {DecodeString(ReadSymbol('gStringVar3'))}")
-            print(f"G String Var 4: {DecodeString(ReadSymbol('gStringVar4'))}")
-            print(
-                f"PlayerHandleGetRawMonData: {ParsePokemon(ReadSymbol('PlayerHandleGetRawMonData'))}"
-            )
-            for i in range(10):
-                WaitFrames(120)
-                print(
-                    f"Current string: {DecodeString(ReadSymbol('gDisplayedStringBattle'))}"
-                )
-                print(f"Move to learn: {ReadSymbol('gMoveToLearn')}")
-                print(f"Move to learn: {DecodeString(ReadSymbol('gMoveToLearn'))}")
-                print(
-                    f"Leveled up in battle: {DecodeString(ReadSymbol('gLeveledUpInBattle'))}"
-                )
-                print(
-                    f"Action Selection Cursor: {DecodeString(ReadSymbol('gActionSelectionCursor'))}"
-                )
-                print(
-                    f"Move Selection Cursor: {DecodeString(ReadSymbol('gMoveSelectionCursor'))}"
-                )
-                print(f"G String Var 1: {DecodeString(ReadSymbol('gStringVar1'))}")
-                print(f"G String Var 2: {DecodeString(ReadSymbol('gStringVar2'))}")
-                print(f"G String Var 3: {DecodeString(ReadSymbol('gStringVar3'))}")
-                print(f"G String Var 4: {DecodeString(ReadSymbol('gStringVar4'))}")
-                print(
-                    f"PlayerHandleGetRawMonData: {ParsePokemon(ReadSymbol('PlayerHandleGetRawMonData'))}"
-                )
-                PressButton(["Down"])
-            os._exit(0)
-            """
->>>>>>> 48fede63
+            os._exit(69)