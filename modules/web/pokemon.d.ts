--- conflicted
+++ resolved
@@ -537,27 +537,6 @@
     tiles: MapTileData[][];
 };
 
-<<<<<<< HEAD
-type PokemonStorageSlot = {
-    slot_index: number;
-    row: number;
-    column: number;
-    pokemon: Pokemon;
-};
-
-type PokemonStorageBox = {
-    name: string;
-    wallpaper_id: number;
-
-    // A list of all _used_ slots in this box.
-    slots: PokemonStorageSlot[];
-};
-
-export type PokemonStorage = {
-    active_box_index: number;
-    pokemon_count: number;
-    boxes: PokemonStorageBox[];
-=======
 export type Player = {
     name: string;
     gender: "male" | "female";
@@ -593,5 +572,25 @@
         ForciblyMoving: boolean;
         Dash: boolean;
     };
->>>>>>> 87325e60
+};
+
+type PokemonStorageSlot = {
+    slot_index: number;
+    row: number;
+    column: number;
+    pokemon: Pokemon;
+};
+
+type PokemonStorageBox = {
+    name: string;
+    wallpaper_id: number;
+
+    // A list of all _used_ slots in this box.
+    slots: PokemonStorageSlot[];
+};
+
+export type PokemonStorage = {
+    active_box_index: number;
+    pokemon_count: number;
+    boxes: PokemonStorageBox[];
 };