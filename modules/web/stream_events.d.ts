--- conflicted
+++ resolved
@@ -1,8 +1,4 @@
-<<<<<<< HEAD
-import {MapLocation, Pokedex as PokedexType, Pokemon} from "./pokemon";
-=======
-import {MapLocation, Pokemon, Player as PlayerType} from "./pokemon";
->>>>>>> 15cc124d
+import {MapLocation, Pokemon, Player as PlayerType, Pokedex as PokedexType} from "./pokemon";
 
 declare module StreamEvents {
     export type PerformanceData = {
