--- conflicted
+++ resolved
@@ -1,8 +1,4 @@
-<<<<<<< HEAD
-import {MapLocation, Pokedex, Pokemon} from "./pokemon";
-=======
-import {MapLocation, Player, PlayerAvatar, Pokemon} from "./pokemon";
->>>>>>> 15cc124d
+import {MapLocation, Player, PlayerAvatar, Pokedex, Pokemon} from "./pokemon";
 
 declare module PokeBotApi {
     /**
