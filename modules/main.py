import queue
import sys
from threading import Thread

from modules.console import console
from modules.context import context
from modules.memory import get_game_state, GameState
from modules.modes import (
    BotMode,
    BotModeError,
    FrameInfo,
    BotListener,
    get_bot_mode_by_name,
    get_bot_listeners,
)
from modules.tasks import get_tasks, get_global_script_context

# Contains a queue of tasks that should be run the next time a frame completes.
# This is currently used by the HTTP server component (which runs in a separate thread) to trigger things
# such as extracting the current party, which need to be done from the main thread.
# Each entry here will be executed exactly once and then removed from the queue.
work_queue: queue.Queue[callable] = queue.Queue()


def main_loop() -> None:
    """
    This function is run after the user has selected a profile and the emulator has been started.
    """
    try:
        current_mode: BotMode | None = None

        if context.config.discord.rich_presence:
            from modules.discord import discord_rich_presence

            Thread(target=discord_rich_presence).start()

        if context.config.obs.http_server.enable:
            from modules.web.http import http_server

            Thread(target=http_server).start()

        listeners: list[BotListener] = get_bot_listeners(context.rom)
        previous_frame_info: FrameInfo | None = None

        while True:
            # Process work queue, which can be used to get the main thread to access the emulator
            # at a 'safe' time (i.e. not in the middle of emulating a frame.)
            while not work_queue.empty():
                callback = work_queue.get_nowait()
                callback()

            context.frame += 1

            if context.bot_mode != "Manual":
                game_state = get_game_state()
                script_context = get_global_script_context()
                script_stack = script_context.stack if script_context.is_active else []
                active_tasks = [task.symbol.lower() for task in get_tasks()]
            else:
                game_state = GameState.UNKNOWN
                script_stack = []
                active_tasks = []

            frame_info = FrameInfo(
                frame_count=context.emulator.get_frame_count(),
                game_state=game_state,
                active_tasks=active_tasks,
                script_stack=script_stack,
                previous_frame=previous_frame_info,
            )

<<<<<<< HEAD
            # Handle active battle, unless the mode wants to handle it itself.
            if get_game_state() == GameState.BATTLE:
                in_battle = True
                # Log encounter if a new battle starts or a new opponent Pokemon is switched in.
                if opponent_changed() and not is_default_battle_controller_disabled:
                    pickup_checked = False
                    lead_rotated = False
                    encounter_pokemon(get_opponent())

                if (
                    battle_controller is None
                    and context.bot_mode != "Manual"
                    and not is_default_battle_controller_disabled
                ):
                    previously_held_inputs = context.emulator.reset_held_buttons()
                    battle_controller = BattleHandler().step()
            elif in_battle and get_game_state() == GameState.OVERWORLD:
                # 'Clean-up tasks' at the end of a battle.
                in_battle = False
                clear_opponent()
                if context.config.battle.pickup and should_check_for_pickup() and not pickup_checked:
                    pickup_checked = True
                    previously_held_inputs = context.emulator.reset_held_buttons()
                    battle_controller = MenuWrapper(CheckForPickup()).step()
                elif context.config.battle.lead_cannot_battle_action == "rotate" and not check_lead_can_battle() and not lead_rotated:
                    lead_rotated = True
                    previously_held_inputs = context.emulator.reset_held_buttons()
                    battle_controller = MenuWrapper(RotatePokemon()).step()
                else:
                    context.emulator.restore_held_buttons(previously_held_inputs)
                    battle_controller = None

            if is_default_battle_controller_disabled:
                if battle_controller is not None:
                    context.emulator.restore_held_buttons(previously_held_inputs)
                battle_controller = None
                in_battle = False
=======
            # Reset all bot listeners if the emulator has been reset.
            if previous_frame_info is not None and previous_frame_info.frame_count > frame_info.frame_count:
                listeners = get_bot_listeners(context.rom)
>>>>>>> 8af69b7f

            if context.bot_mode == "Manual":
                context.controller_stack = []
                if current_mode is not None:
                    context.emulator.reset_held_buttons()
                current_mode = None
                listeners = []
            elif len(context.controller_stack) == 0:
                current_mode = get_bot_mode_by_name(context.bot_mode)()
                context.controller_stack.append(current_mode.run())
                listeners = get_bot_listeners(context.rom)

            try:
                if current_mode is not None:
                    for listener in listeners:
                        listener.handle_frame(current_mode, frame_info)
                    if len(context.controller_stack) > 0:
                        next(context.controller_stack[-1])
            except (StopIteration, GeneratorExit):
                context.controller_stack.pop()
            except BotModeError as e:
                context.emulator.reset_held_buttons()
                context.message = str(e)
                context.set_manual_mode()
            except TimeoutError:
                console.print_exception()
                sys.exit(1)
            except Exception as e:
                console.print_exception()
                context.emulator.reset_held_buttons()
                context.message = "Internal Bot Error: " + str(e)
                if context.debug:
                    context.debug_stepping_mode()
                    if hasattr(sys, "gettrace") and sys.gettrace() is not None:
                        breakpoint()
                        pass
                else:
                    context.set_manual_mode()

            context.emulator.run_single_frame()
            previous_frame_info = frame_info
            previous_frame_info.previous_frame = None

    except SystemExit:
        raise
    except:
        console.print_exception(show_locals=True)
        sys.exit(1)<|MERGE_RESOLUTION|>--- conflicted
+++ resolved
@@ -69,49 +69,9 @@
                 previous_frame=previous_frame_info,
             )
 
-<<<<<<< HEAD
-            # Handle active battle, unless the mode wants to handle it itself.
-            if get_game_state() == GameState.BATTLE:
-                in_battle = True
-                # Log encounter if a new battle starts or a new opponent Pokemon is switched in.
-                if opponent_changed() and not is_default_battle_controller_disabled:
-                    pickup_checked = False
-                    lead_rotated = False
-                    encounter_pokemon(get_opponent())
-
-                if (
-                    battle_controller is None
-                    and context.bot_mode != "Manual"
-                    and not is_default_battle_controller_disabled
-                ):
-                    previously_held_inputs = context.emulator.reset_held_buttons()
-                    battle_controller = BattleHandler().step()
-            elif in_battle and get_game_state() == GameState.OVERWORLD:
-                # 'Clean-up tasks' at the end of a battle.
-                in_battle = False
-                clear_opponent()
-                if context.config.battle.pickup and should_check_for_pickup() and not pickup_checked:
-                    pickup_checked = True
-                    previously_held_inputs = context.emulator.reset_held_buttons()
-                    battle_controller = MenuWrapper(CheckForPickup()).step()
-                elif context.config.battle.lead_cannot_battle_action == "rotate" and not check_lead_can_battle() and not lead_rotated:
-                    lead_rotated = True
-                    previously_held_inputs = context.emulator.reset_held_buttons()
-                    battle_controller = MenuWrapper(RotatePokemon()).step()
-                else:
-                    context.emulator.restore_held_buttons(previously_held_inputs)
-                    battle_controller = None
-
-            if is_default_battle_controller_disabled:
-                if battle_controller is not None:
-                    context.emulator.restore_held_buttons(previously_held_inputs)
-                battle_controller = None
-                in_battle = False
-=======
             # Reset all bot listeners if the emulator has been reset.
             if previous_frame_info is not None and previous_frame_info.frame_count > frame_info.frame_count:
                 listeners = get_bot_listeners(context.rom)
->>>>>>> 8af69b7f
 
             if context.bot_mode == "Manual":
                 context.controller_stack = []
