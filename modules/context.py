from typing import TYPE_CHECKING, Optional

if TYPE_CHECKING:
    from modules.gui import PokebotGui
    from modules.libmgba import LibmgbaEmulator
    from modules.profiles import Profile
    from modules.roms import ROM

from modules.config import Config


class BotContext:
    def __init__(self, initial_bot_mode: str = "Manual"):
        self.config = Config()

        self.emulator: Optional["LibmgbaEmulator"] = None
        self.gui: Optional["PokebotGui"] = None
        self.profile: Optional["Profile"] = None
        self.debug: bool = False

        self._current_message: str = ""

        self._current_bot_mode: str = initial_bot_mode
<<<<<<< HEAD
        self._previous_bot_mode: str = 'Manual'
        self.selected_pokemon: str = None
=======
        self._previous_bot_mode: str = "Manual"

    def reload_config(self) -> str:
        """Triggers a config reload, reload the global config then specific profile config.

        :return: A user-facing message
        """
        try:
            new_config = Config()
            new_config.load(self.config.config_dir, strict=False)
            self.config = new_config
            message = "[cyan]Profile settings loaded.[/]"
        except Exception as error:
            if self.debug:
                raise error
            message = (
                "[bold red]The configuration could not be loaded, no changes have been made.[/]\n"
                "[bold yellow]This is Probably due to a malformed file."
                "For more information run the bot with the --debug flag.[/]"
            )
        return message
>>>>>>> 93616af1

    @property
    def message(self) -> str:
        return self._current_message

    @message.setter
    def message(self, new_message: str) -> None:
        self._current_message = new_message
        self._update_gui()

    @property
    def emulation_speed(self) -> float:
        if not self.emulator.get_throttle():
            return 0
        else:
            return self.emulator.get_speed_factor()

    @emulation_speed.setter
    def emulation_speed(self, new_speed: float) -> None:
        if self.emulator:
            if new_speed == 0:
                self.emulator.set_throttle(False)
            else:
                self.emulator.set_throttle(True)
                self.emulator.set_speed_factor(new_speed)
            self._update_gui()

    @property
    def bot_mode(self) -> str:
        return self._current_bot_mode

    @bot_mode.setter
    def bot_mode(self, new_bot_mode: str) -> None:
        if self._current_bot_mode != new_bot_mode:
            self._previous_bot_mode = self._current_bot_mode
            self._current_bot_mode = new_bot_mode
            self.selected_pokemon = None
            self._update_gui()

    def toggle_manual_mode(self) -> None:
        self.selected_pokemon = None
        if self._current_bot_mode == "Manual":
            self._current_bot_mode = self._previous_bot_mode
            self._previous_bot_mode = "Manual"
        else:
            self._previous_bot_mode = self._current_bot_mode
            self._current_bot_mode = "Manual"
        self._update_gui()

    def select_pokemon(self, pokemon: str) -> None:
        self.selected_pokemon = pokemon

    @property
    def audio(self) -> bool:
        if self.emulator:
            return self.emulator.get_audio_enabled()
        else:
            return False

    @audio.setter
    def audio(self, audio_on: bool) -> None:
        if self.emulator:
            self.emulator.set_audio_enabled(audio_on)
            self._update_gui()

    def toggle_audio(self) -> None:
        if self.emulator:
            self.emulator.set_audio_enabled(not self.emulator.get_audio_enabled())
            self._update_gui()

    @property
    def video(self) -> bool:
        if self.emulator:
            return self.emulator.get_video_enabled()
        else:
            return False

    @video.setter
    def video(self, video_on: bool) -> None:
        if self.emulator:
            self.emulator.set_video_enabled(video_on)
            self._update_gui()

    def toggle_video(self):
        if self.emulator:
            self.emulator.set_video_enabled(not self.emulator.get_video_enabled())
            self._update_gui()

    @property
    def rom(self) -> Optional["ROM"]:
        if self.profile:
            return self.profile.rom
        else:
            return None

    def _update_gui(self) -> None:
        if self.gui:
            self.gui.on_settings_updated()


context: BotContext = BotContext()<|MERGE_RESOLUTION|>--- conflicted
+++ resolved
@@ -21,11 +21,8 @@
         self._current_message: str = ""
 
         self._current_bot_mode: str = initial_bot_mode
-<<<<<<< HEAD
-        self._previous_bot_mode: str = 'Manual'
+        self._previous_bot_mode: str = "Manual"
         self.selected_pokemon: str = None
-=======
-        self._previous_bot_mode: str = "Manual"
 
     def reload_config(self) -> str:
         """Triggers a config reload, reload the global config then specific profile config.
@@ -46,7 +43,6 @@
                 "For more information run the bot with the --debug flag.[/]"
             )
         return message
->>>>>>> 93616af1
 
     @property
     def message(self) -> str:
@@ -147,4 +143,4 @@
             self.gui.on_settings_updated()
 
 
-context: BotContext = BotContext()+context = BotContext()