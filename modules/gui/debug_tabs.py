import time
import tkinter
from enum import Enum
from tkinter import ttk, Canvas
from typing import TYPE_CHECKING, Union, Optional

from modules.context import context
from modules.daycare import get_daycare_data
from modules.game import decode_string, _symbols, _reverse_symbols
from modules.gui.emulator_controls import DebugTab
from modules.items import get_items
from modules.map import get_map_data_for_current_position, get_map_data, get_map_objects
from modules.memory import (
    get_symbol,
    read_symbol,
    parse_tasks,
    get_task,
    get_symbol_name,
    game_has_started,
    unpack_uint16,
    unpack_uint32,
    set_event_flag,
)
from modules.pokemon import get_party, get_species_by_index

if TYPE_CHECKING:
    from modules.libmgba import LibmgbaEmulator


class FancyTreeview:
    def __init__(
<<<<<<< HEAD
        self,
        root: ttk.Widget,
        height=22,
        row=0,
        column=0,
        columnspan=1,
        additional_context_actions: dict[str, callable] = {},
=======
            self,
            root: ttk.Widget,
            height=22,
            row=0,
            column=0,
            columnspan=1,
            additional_context_actions: Optional[dict[str, callable]] = None,
            on_highlight: Optional[callable] = None,
>>>>>>> f6999f82
    ):
        if additional_context_actions is None:
            additional_context_actions = {}

        treeview_scrollbar_combo = ttk.Frame(root)
        treeview_scrollbar_combo.columnconfigure(0, weight=1)
        treeview_scrollbar_combo.grid(row=row, column=column, columnspan=columnspan, sticky="NSWE")

        self._items = {}
        self._tv = ttk.Treeview(
            treeview_scrollbar_combo, columns="value", show="tree headings", selectmode="browse", height=height
        )

        self._tv.column("#0", width=220)
        self._tv.heading("#0", text="Key", anchor="w")
        self._tv.column("value", width=270)
        self._tv.heading("value", text="Value", anchor="w")

        scrollbar = ttk.Scrollbar(treeview_scrollbar_combo, orient=tkinter.VERTICAL, command=self._tv.yview)
        scrollbar.grid(row=0, column=1, sticky="NWS")
        self._tv.configure(yscrollcommand=scrollbar.set)
        self._tv.grid(row=0, column=0, sticky="E")

        self._context_menu = tkinter.Menu(self._tv, tearoff=0)
        self._context_menu.add_command(label="Copy Value", command=self._handle_copy)
        for action in additional_context_actions:
            self._context_menu.add_command(
                label=action, command=lambda a=action: self._handle_action(additional_context_actions[a])
            )

        self._tv.bind("<Button-3>", self._handle_right_click)
        self._tv.bind("<Up>", lambda _: root.focus_set())
        self._tv.bind("<Down>", lambda _: root.focus_set())
        self._tv.bind("<Left>", lambda _: root.focus_set())
        self._tv.bind("<Right>", lambda _: root.focus_set())

        if on_highlight is not None:
            def handle_selection(e):
                selected_item = self._tv.focus()
                on_highlight(self._tv.item(selected_item)["text"])

            self._tv.bind("<ButtonRelease-1>", handle_selection)

    def update_data(self, data: dict) -> None:
        found_items = self._update_dict(data, "", "")
        missing_items = set(self._items.keys()) - set(found_items)
        for key in missing_items:
            try:
                self._tv.delete(self._items[key])
            except tkinter.TclError:
                pass
            del self._items[key]

    def _update_dict(self, data: any, key_prefix: str, parent: str) -> list[str]:
        found_items = []

        for key in data:
            item_key = f"{key_prefix}{key}"
            if key == "__value":
                pass
            elif type(data[key]) is dict:
                if item_key in self._items:
                    item = self._items[item_key]
                    self._tv.item(item, values=(data[key].get("__value", ""),))
                else:
                    item = self._tv.insert(parent, tkinter.END, text=key, values=(data[key].get("__value", ""),))
                    self._items[item_key] = item
                found_items.append(item_key)
                found_items.extend(self._update_dict(data[key], f"{key_prefix}{key}.", item))
            elif isinstance(data[key], (list, set, tuple, frozenset)):
                value = ""
                if isinstance(data[key], tuple):
                    value = str(data[key])

                if item_key in self._items:
                    item = self._items[item_key]
                    self._tv.item(item, values=(value,))
                else:
                    item = self._tv.insert(parent, tkinter.END, text=key, values=(value,))
                    self._items[item_key] = item
                found_items.append(item_key)

                d = {}
                for i in range(0, len(data[key])):
                    d[str(i)] = data[key][i]

                found_items.extend(self._update_dict(d, f"{key_prefix}{key}.", item))
            elif isinstance(data[key], (bool, int, float, complex, str, bytes, bytearray)):
                if item_key in self._items:
                    item = self._items[item_key]
                    self._tv.item(item, values=(data[key],))
                else:
                    item = self._tv.insert(parent, tkinter.END, text=key, values=(data[key],))
                    self._items[item_key] = item
                found_items.append(item_key)
            elif isinstance(data[key], Enum):
                if item_key in self._items:
                    item = self._items[item_key]
                    self._tv.item(item, values=(data[key].name,))
                else:
                    item = self._tv.insert(parent, tkinter.END, text=key, values=(data[key].name,))
                    self._items[item_key] = item
                found_items.append(item_key)
            else:
                if data[key].__str__ is not object.__str__:
                    value = str(data[key])
                else:
                    value = f"object({data[key].__class__.__name__})"

                if item_key in self._items:
                    item = self._items[item_key]
                    self._tv.item(item, values=(value,))
                else:
                    item = self._tv.insert(parent, tkinter.END, text=key, values=(value,))
                    self._items[item_key] = item
                found_items.append(item_key)

                properties = {}
                try:
                    for k in data[key].__dict__:
                        properties[k] = data[key].__dict__[k]
                except AttributeError:
                    pass
                for k in dir(data[key].__class__):
                    if isinstance(getattr(data[key].__class__, k), property):
                        properties[k] = getattr(data[key], k)

                found_items.extend(self._update_dict(properties, f"{key_prefix}{key}.", item))

        return found_items

    def _handle_right_click(self, event) -> None:
        item = self._tv.identify_row(event.y)
        if item:
            self._tv.selection_set(item)
            self._context_menu.tk_popup(event.x_root, event.y_root)

    def _handle_copy(self) -> None:
        selection = self._tv.selection()
        if len(selection) < 1:
            return

        import pyperclip3

        pyperclip3.copy(str(self._tv.item(selection[0])["values"][0]))

    def _handle_action(self, callback: callable) -> None:
        selection = self._tv.selection()
        if len(selection) < 1:
            return

        callback(self._tv.item(selection[0])["text"])


class TasksTab(DebugTab):
    _cb1_label: ttk.Label
    _cb2_label: ttk.Label
    _tv: FancyTreeview

    def draw(self, root: ttk.Notebook):
        frame = ttk.Frame(root, padding=10)
        frame.columnconfigure(1, weight=1)

        ttk.Label(frame, text="Callback 1:").grid(row=0, column=0)
        self._cb1_label = ttk.Label(frame, text="", padding=(10, 0))
        self._cb1_label.grid(row=0, column=1, sticky="W")

        ttk.Label(frame, text="Callback 2:", padding=(0, 10)).grid(row=1, column=0)
        self._cb2_label = ttk.Label(frame, text="", padding=(10, 10))
        self._cb2_label.grid(row=1, column=1, sticky="W")

        self._tv = FancyTreeview(frame, height=19, row=2, columnspan=2)

        root.add(frame, text="Tasks")

    def update(self, emulator: "LibmgbaEmulator"):
        callback1 = read_symbol("gMain", 0, 4)
        callback2 = read_symbol("gMain", 4, 4)

        cb1_addr = max(0, unpack_uint32(callback1) - 1)
        cb2_addr = max(0, unpack_uint32(callback2) - 1)

        cb1_symbol = get_symbol_name(cb1_addr, pretty_name=True)
        if cb1_symbol == "":
            cb1_symbol = hex(cb1_addr)
        cb2_symbol = get_symbol_name(cb1_addr, pretty_name=True)
        if cb2_symbol == "":
            cb2_symbol = hex(cb2_addr)

        self._cb1_label.config(text=cb1_symbol)
        self._cb2_label.config(text=cb2_symbol)

        data = {}
        index = 0
        for task in parse_tasks(pretty_names=True):
            if task["func"].upper() == "TASKDUMMY" or task["func"] == b"\x00\x00\x00\x00" or not task["isActive"]:
                continue

            data[task["func"]] = {
                "__value": task["data"].rstrip(b"\00").hex(" ", 1),
                "function": task["func"],
                "active": task["isActive"],
                "priority": task["priority"],
                "data": task["data"].hex(" ", 1),
            }
            index += 1

        self._tv.update_data(data)


class BattleTab(DebugTab):
    _tv: FancyTreeview

    def draw(self, root: ttk.Notebook):
        frame = ttk.Frame(root, padding=10)
        self._tv = FancyTreeview(frame)
        root.add(frame, text="Battle")

    def update(self, emulator: "LibmgbaEmulator"):
        self._tv.update_data(self._get_data())

    def _get_data(self):
        data = read_symbol("gBattleResults")

        return {
            "Player Faint Counter": int(data[0]),
            "Opponent Faint Counter": int(data[1]),
            "Player Switch Counter": int(data[2]),
            "Count Healing Items used": int(data[3]),
            "Player Mon Damaged": bool(data[5] & 0x1),  #:1; // 0x5
            "Master Ball used": bool(data[5] & 0x2),  #:1;      // 0x5
            "Caught Mon Ball used": int(data[5] & 0x30),  #:4;       // 0x5
            "Wild Mon was Shiny": bool(data[5] & 0x40),  #:1;       // 0x5
            "Count Revives used": int(data[4]),
            "Player Mon 1 Species": unpack_uint16(data[6:8]),
            "Player Mon 1 Name": decode_string(data[8:19]),  # SpeciesName(battleResult.playerMon1Species)
            "Battle turn Counter": int(data[19]),
            "Player Mon 2 Species": unpack_uint16(data[38:40]),
            "Player Mon 2 Name": decode_string(data[20:31]),
            "PokeBall Throws": int(data[31]),
            "Last Opponent Species": unpack_uint16(data[32:34]),
            "Last Opponent Name": get_species_by_index(unpack_uint16(data[32:34])).name,
            "Last used Move Player": unpack_uint16(data[34:36]),
            "Last used Move Opponent": unpack_uint16(data[36:38]),
            "Cought Mon Species": unpack_uint16(data[40:42]),
            "Cought Mon Name": decode_string(data[42:53]),
            "Catch Attempts": int(data[54]),
        }


class SymbolsTab(DebugTab):
    def __init__(self):
        self.symbols_to_display = {
            "gObjectEvents",
            "sChat",
            "gStringVar1",
            "gStringVar2",
            "gStringVar3",
            "gStringVar4",
            "gDisplayedStringBattle",
        }
        self.display_as_string = {
            "sChat",
            "gStringVar1",
            "gStringVar2",
            "gStringVar3",
            "gStringVar4",
            "gDisplayedStringBattle",
        }
        self._tv: FancyTreeview
        self._mini_window: Union[tkinter.Toplevel, None] = None

    def draw(self, root: ttk.Notebook):
        frame = ttk.Frame(root, padding=10)
        frame.rowconfigure(0, weight=0)
        frame.rowconfigure(1, weight=0, minsize=5)
        frame.rowconfigure(2, weight=1)

        button = ttk.Button(frame, text="Add Symbol to Watch", padding=0, command=self._add_new_symbol)
        button.grid(row=0, column=0, sticky="NE")

        context_actions = {
            "Remove from List": self._handle_remove_symbol,
            "Toggle String Decoding": self._handle_toggle_symbol,
        }

        self._tv = FancyTreeview(frame, row=2, height=20, additional_context_actions=context_actions)

        root.add(frame, text="Symbols")

    def _add_new_symbol(self):
        if self._mini_window is not None:
            return

        self._mini_window = tkinter.Toplevel(context.gui.window)
        self._mini_window.title("Add a symbol to list")
        self._mini_window.geometry("480x480")

        def remove_window(event=None):
            self._mini_window.destroy()
            self._mini_window = None

        self._mini_window.protocol("WM_DELETE_WINDOW", remove_window)
        self._mini_window.rowconfigure(1, weight=1)
        self._mini_window.columnconfigure(0, weight=1)

        search_input = ttk.Entry(self._mini_window)
        search_input.grid(row=0, column=0, sticky="NWE")
        search_input.focus_force()

        tv_frame = ttk.Frame(self._mini_window)
        tv_frame.columnconfigure(0, weight=1)
        tv_frame.grid(row=1, column=0, sticky="NWSE")

        tv = ttk.Treeview(
            tv_frame, columns=("name", "address", "length"), show="headings", selectmode="browse", height=22
        )

        tv.column("name", width=300)
        tv.heading("name", text="Symbol Name")

        tv.column("address", width=90)
        tv.heading("address", text="Address")

        tv.column("length", width=90)
        tv.heading("length", text="Length")

        items: dict[str, str] = {}
        detached_items = set()
        for symbol, values in _symbols.items():
            address, length = values
            _, symbol, _ = _reverse_symbols[address]
            if length == 0:
                continue
            if not (symbol.startswith("s") or symbol.startswith("l") or symbol.startswith("g")):
                continue
            if symbol[1] != symbol[1].upper():
                continue
            if symbol in self.symbols_to_display:
                continue

            if symbol not in items:
                items[symbol] = tv.insert("", tkinter.END, text=symbol, values=(symbol, hex(address), hex(length)))

        def handle_input(event=None):
            search_term = search_input.get().strip().lower()
            for key in items:
                if search_term in key.lower() and key in detached_items:
                    tv.reattach(items[key], "", 0)
                    detached_items.remove(key)
                elif search_term not in key.lower() and key not in detached_items:
                    tv.detach(items[key])
                    detached_items.add(key)

        search_input.bind("<KeyRelease>", handle_input)

        def handle_double_click(event):
            if self._mini_window is not None:
                item = tv.identify_row(event.y)
                if item:
                    self.symbols_to_display.add(tv.item(item)["text"])
                    self.update(context.emulator)

        tv.bind("<Double-Button-1>", handle_double_click)

        scrollbar = ttk.Scrollbar(tv_frame, orient=tkinter.VERTICAL, command=tv.yview)
        scrollbar.grid(row=0, column=1, sticky="NWS")
        tv.configure(yscrollcommand=scrollbar.set)
        tv.grid(row=0, column=0, sticky="E")

        def handle_focus_out(event=None):
            if self._mini_window.focus_get() is None:
                remove_window()

        self._mini_window.bind("<FocusOut>", handle_focus_out)
        self._mini_window.bind("<Escape>", remove_window)
        self._mini_window.bind("<Control-q>", remove_window)

        while self._mini_window is not None and self._mini_window.state() != "destroyed":
            self._mini_window.update_idletasks()
            self._mini_window.update()
            time.sleep(1 / 60)

    def update(self, emulator: "LibmgbaEmulator"):
        data = {}

        for symbol in self.symbols_to_display:
            try:
                address, length = get_symbol(symbol.upper())
            except RuntimeError:
                self.symbols_to_display.remove(symbol)
                self.display_as_string.remove(symbol)
                break

            value = emulator.read_bytes(address, length)
            if symbol in self.display_as_string:
                data[symbol] = decode_string(value)
            elif length == 4 or length == 2:
                n = int.from_bytes(value, byteorder="little")
                data[symbol] = f"{value.hex(' ', 1)} ({n})"
            else:
                data[symbol] = value.hex(" ", 1)

        self._tv.update_data(data)

    def _handle_remove_symbol(self, symbol: str):
        self.symbols_to_display.remove(symbol)
        self.display_as_string.remove(symbol)

    def _handle_toggle_symbol(self, symbol: str):
        if symbol in self.display_as_string:
            self.display_as_string.remove(symbol)
        else:
            self.display_as_string.add(symbol)


class TrainerTab(DebugTab):
    _tv: FancyTreeview

    def draw(self, root: ttk.Notebook):
        frame = ttk.Frame(root, padding=10)
        self._tv = FancyTreeview(frame)
        root.add(frame, text="Trainer")

    def update(self, emulator: "LibmgbaEmulator"):
        if game_has_started():
            self._tv.update_data(self._get_data())
        else:
            self._tv.update_data({})

    def _get_data(self):
        from modules.trainer import trainer, AcroBikeStates, RunningStates, TileTransitionStates

        party = get_party()

        result = {
            "Name": trainer.get_name(),
            "Gender": trainer.get_gender(),
            "Trainer ID": trainer.get_tid(),
            "Secret ID": trainer.get_sid(),
            "Map": trainer.get_map(),
            "Map Name": trainer.get_map_name(),
            "Local Coordinates": trainer.get_coords(),
            "On Bike": trainer.get_on_bike(),
            "Running State": RunningStates(trainer.get_running_state()).name,
            "Acro Bike State": AcroBikeStates(trainer.get_acro_bike_state()).name,
            "Tile Transition State": TileTransitionStates(trainer.get_tile_transition_state()).name,
            "Facing Direction": trainer.get_facing_direction(),
        }

        for i in range(0, 6):
            key = f"Party Pokémon #{i + 1}"
            if len(party) <= i or party[i].is_empty:
                result[key] = {"__value": "n/a"}
                continue

            result[key] = party[i]

        result["Items"] = get_items()

        return result


class DaycareTab(DebugTab):
    _tv: FancyTreeview

    def draw(self, root: ttk.Notebook):
        frame = ttk.Frame(root, padding=10)
        self._tv = FancyTreeview(frame)
        root.add(frame, text="Daycare")

    def update(self, emulator: "LibmgbaEmulator"):
        self._tv.update_data(self._get_data())

    def _get_data(self):
        data = get_daycare_data()
        if data is None:
            return {}

        pokemon1 = "n/a"
        if data.pokemon1 is not None and not data.pokemon1.is_empty:
            gender = ""
            if data.pokemon1.gender is not None:
                gender = f" ({data.pokemon1.gender})"

            pokemon1 = {
                "__value": f"{data.pokemon1.species.name}{gender}; {data.pokemon1_steps:,} steps",
                "pokemon": data.pokemon1,
                "steps": data.pokemon1_steps,
                "egg_groups": ", ".join(set(data.pokemon1_egg_groups)),
            }

        pokemon2 = "n/a"
        if data.pokemon2 is not None and not data.pokemon2.is_empty:
            gender = ""
            if data.pokemon2.gender is not None:
                gender = f" ({data.pokemon2.gender})"

            pokemon2 = {
                "__value": f"{data.pokemon2.species.name}{gender}; {data.pokemon1_steps:,} steps",
                "pokemon": data.pokemon2,
                "steps": data.pokemon2_steps,
                "egg_groups": ", ".join(set(data.pokemon2_egg_groups)),
            }

        return {
            "Pokémon #1": pokemon1,
            "Pokémon #2": pokemon2,
            "Offspring Personality": data.offspring_personality,
            "Step Counter": data.step_counter,
            "Compatibility": data.compatibility[0].name,
            "Compatibility Reason": data.compatibility[1],
        }


class EventFlagsTab(DebugTab):
    _tv: FancyTreeview

    def draw(self, root: ttk.Notebook):
        frame = ttk.Frame(root, padding=10)

        context_actions = {"Toggle Flag": self._toggle_flag}

        self._tv = FancyTreeview(frame, additional_context_actions=context_actions)
        root.add(frame, text="Event Flags")

    def update(self, emulator: "LibmgbaEmulator"):
        self._tv.update_data(self._get_data())

    def _toggle_flag(self, flag: str):
        set_event_flag(flag)

    def _get_data(self):
        from modules.game import _event_flags
        from modules.memory import get_event_flag

        result = {}

        for flag in _event_flags:
            result[flag] = get_event_flag(flag)

        return result


class InputsTab(DebugTab):
    _tv: FancyTreeview

    def draw(self, root: ttk.Notebook):
        frame = ttk.Frame(root, padding=10)
        self._tv = FancyTreeview(frame)
        root.add(frame, text="Inputs")

    def update(self, emulator: "LibmgbaEmulator"):
        self._tv.update_data(self._get_data())

    def _get_data(self):
        from modules.libmgba import input_map

        result = {}
        inputs = context.emulator.get_inputs()

        for input in input_map:
            result[input] = True if input_map[input] & inputs else False

        return result


class MapTab(DebugTab):
    def __init__(self, canvas: Canvas):
        self._canvas = canvas
        self._tv: FancyTreeview | None = None
        self._selected_tile: tuple[int, int] | None = None
        self._selected_map: tuple[int, int] | None = None
        self._selected_object: tuple[int, int, int] | None = None
        self._marker_rectangle: tuple[tuple[int, int], tuple[int, int]] | None = None

    def draw(self, root: ttk.Notebook):
        frame = ttk.Frame(root, padding=10)
        self._tv = FancyTreeview(frame, on_highlight=self._handle_selection)
        root.add(frame, text="Map")

    def update(self, emulator: "LibmgbaEmulator"):
        show_different_tile = self._marker_rectangle is not None and get_task('TASK_WEATHERMAIN') != {}
        from modules.trainer import trainer
        if trainer.get_tile_transition_state() != 0:
            self._marker_rectangle = None
            self._selected_tile = None
            show_different_tile = False

        self._tv.update_data(self._get_data(show_different_tile))
        if show_different_tile:
            self._canvas.create_rectangle(self._marker_rectangle[0], self._marker_rectangle[1],
                                          outline="red", dash=(5, 5), width=2)

        if self._selected_object is not None:
            scale = self._canvas.winfo_reqwidth() // 240
            map_objects = get_map_objects()
            found = False
            for obj in map_objects:
                if self._selected_object == (obj.map_group, obj.map_num, obj.local_id):
                    object_coords = obj.current_coords
                    previous_coords = obj.previous_coords
                    camera_coords = trainer.get_coords()

                    relative_x = object_coords[0] - camera_coords[0]
                    relative_y = object_coords[1] - camera_coords[1]

                    previous_relative_x = previous_coords[0] - camera_coords[0]
                    previous_relative_y = previous_coords[1] - camera_coords[1]

                    if -7 <= relative_x <= 7 and -5 <= relative_y <= 5:
                        start_x = min(relative_x + 7, previous_relative_x + 7) * 16 * scale
                        start_y = (min(relative_y + 5, previous_relative_y + 5) * 16 - 8) * scale

                        end_x = (max(relative_x + 8, previous_relative_x + 8) * 16) * scale
                        end_y = (max(relative_y + 6, previous_relative_y + 6) * 16 - 8) * scale

                        self._canvas.create_rectangle((start_x, start_y), (end_x, end_y),
                                                      outline="blue", dash=(5, 5), width=2)

                    found = True
                    break

            if not found:
                self._selected_object = None

    def on_video_output_click(self, click_location: tuple[int, int], scale: int):
        tile_size = 16
        half_tile_size = tile_size // 2
        tile_x = click_location[0] // tile_size
        tile_y = (click_location[1] + half_tile_size) // tile_size

        current_map_data = get_map_data_for_current_position()
        actual_x = current_map_data.local_position[0] + (tile_x - 7)
        actual_y = current_map_data.local_position[1] + (tile_y - 5)
        if self._selected_tile == (actual_x, actual_y) or \
                actual_x < 0 or actual_x >= current_map_data.map_size[0] or \
                actual_y < 0 or actual_y >= current_map_data.map_size[1]:
            self._selected_tile = None
            self._selected_map = None
            self._marker_rectangle = None
            return

        start_x = tile_x * tile_size * scale
        start_y = (tile_y * tile_size - half_tile_size) * scale
        end_x = (tile_x + 1) * tile_size * scale
        end_y = ((tile_y + 1) * tile_size - half_tile_size) * scale

        self._selected_tile = (actual_x, actual_y)
        self._selected_map = (current_map_data.map_group, current_map_data.map_number)
        self._marker_rectangle = ((start_x, start_y), (end_x, end_y))

    def _get_data(self, show_different_tile: bool):
        if show_different_tile:
            map_group, map_number = self._selected_map
            map_data = get_map_data(map_group, map_number, self._selected_tile)
        else:
            map_data = get_map_data_for_current_position()

        map_objects = get_map_objects()
        object_list = {"__value": len(map_objects)}
        for i in range(len(map_objects)):
            flags = map_objects[i].flags
            if len(flags) == 0:
                flags_value = "None"
            elif len(flags) <= 3:
                flags_value = ", ".join(flags)
            else:
                flags_value = ", ".join(flags[0:3]) + "... +" + str(len(flags) - 3)

            flags_list = {"__value": flags_value}
            for j in range(len(flags)):
                flags_list[str(j)] = flags[j]

            object_list[f"Object #{i}"] = {
                "__value": str(map_objects[i]),
                "Local Position": map_objects[i].current_coords,
                "Elevation": map_objects[i].current_elevation,
                "Local ID": map_objects[i].local_id,
                "Facing Direction": map_objects[i].facing_direction,
                "Movement Type": map_objects[i].movement_type,
                "Movement Direction": map_objects[i].movement_direction,
                "Movement Range X": map_objects[i].range_x,
                "Movement Range Y": map_objects[i].range_y,
                "Trainer Type": map_objects[i].trainer_type,
                "Flags": flags_list
            }

        return {
            "Map": {
                "__value": map_data.map_name,
                "Size": map_data.map_size,
                "Type": map_data.map_type,
                "Weather": map_data.weather,
                "Cycling possible": map_data.is_cycling_possible,
                "Escaping possible": map_data.is_escaping_possible,
                "Running possible": map_data.is_running_possible,
                "Show Map Name Popup": map_data.is_map_name_popup_shown,
                "Is Dark Cave": map_data.is_dark_cave,
            },
            "Tile": {
                "__value": f"{map_data.local_position[0]}/{map_data.local_position[1]} ({map_data.tile_type})",
                "Elevation": map_data.elevation,
                "Tile Type": map_data.tile_type,
                "Tile Has Encounters": map_data.has_encounters,
                "Collision": bool(map_data.collision),
                "Surfing possible": map_data.is_surfable,
            },
            "Objects": object_list,
        }

    def _handle_selection(self, selected_label: str) -> None:
        self._selected_object = None
        if not selected_label.startswith("Object #"):
            return

        object_index = int(selected_label[8:])
        map_objects = get_map_objects()
        if len(map_objects) <= object_index:
            return

        selected_object = map_objects[object_index]
        self._selected_object = (selected_object.map_group, selected_object.map_num, selected_object.local_id)<|MERGE_RESOLUTION|>--- conflicted
+++ resolved
@@ -29,24 +29,14 @@
 
 class FancyTreeview:
     def __init__(
-<<<<<<< HEAD
         self,
         root: ttk.Widget,
         height=22,
         row=0,
         column=0,
         columnspan=1,
-        additional_context_actions: dict[str, callable] = {},
-=======
-            self,
-            root: ttk.Widget,
-            height=22,
-            row=0,
-            column=0,
-            columnspan=1,
-            additional_context_actions: Optional[dict[str, callable]] = None,
-            on_highlight: Optional[callable] = None,
->>>>>>> f6999f82
+        additional_context_actions: Optional[dict[str, callable]] = None,
+        on_highlight: Optional[callable] = None,
     ):
         if additional_context_actions is None:
             additional_context_actions = {}
@@ -84,6 +74,7 @@
         self._tv.bind("<Right>", lambda _: root.focus_set())
 
         if on_highlight is not None:
+
             def handle_selection(e):
                 selected_item = self._tv.focus()
                 on_highlight(self._tv.item(selected_item)["text"])
@@ -629,8 +620,9 @@
         root.add(frame, text="Map")
 
     def update(self, emulator: "LibmgbaEmulator"):
-        show_different_tile = self._marker_rectangle is not None and get_task('TASK_WEATHERMAIN') != {}
+        show_different_tile = self._marker_rectangle is not None and get_task("TASK_WEATHERMAIN") != {}
         from modules.trainer import trainer
+
         if trainer.get_tile_transition_state() != 0:
             self._marker_rectangle = None
             self._selected_tile = None
@@ -638,8 +630,9 @@
 
         self._tv.update_data(self._get_data(show_different_tile))
         if show_different_tile:
-            self._canvas.create_rectangle(self._marker_rectangle[0], self._marker_rectangle[1],
-                                          outline="red", dash=(5, 5), width=2)
+            self._canvas.create_rectangle(
+                self._marker_rectangle[0], self._marker_rectangle[1], outline="red", dash=(5, 5), width=2
+            )
 
         if self._selected_object is not None:
             scale = self._canvas.winfo_reqwidth() // 240
@@ -664,8 +657,9 @@
                         end_x = (max(relative_x + 8, previous_relative_x + 8) * 16) * scale
                         end_y = (max(relative_y + 6, previous_relative_y + 6) * 16 - 8) * scale
 
-                        self._canvas.create_rectangle((start_x, start_y), (end_x, end_y),
-                                                      outline="blue", dash=(5, 5), width=2)
+                        self._canvas.create_rectangle(
+                            (start_x, start_y), (end_x, end_y), outline="blue", dash=(5, 5), width=2
+                        )
 
                     found = True
                     break
@@ -682,9 +676,13 @@
         current_map_data = get_map_data_for_current_position()
         actual_x = current_map_data.local_position[0] + (tile_x - 7)
         actual_y = current_map_data.local_position[1] + (tile_y - 5)
-        if self._selected_tile == (actual_x, actual_y) or \
-                actual_x < 0 or actual_x >= current_map_data.map_size[0] or \
-                actual_y < 0 or actual_y >= current_map_data.map_size[1]:
+        if (
+            self._selected_tile == (actual_x, actual_y)
+            or actual_x < 0
+            or actual_x >= current_map_data.map_size[0]
+            or actual_y < 0
+            or actual_y >= current_map_data.map_size[1]
+        ):
             self._selected_tile = None
             self._selected_map = None
             self._marker_rectangle = None
@@ -732,7 +730,7 @@
                 "Movement Range X": map_objects[i].range_x,
                 "Movement Range Y": map_objects[i].range_y,
                 "Trainer Type": map_objects[i].trainer_type,
-                "Flags": flags_list
+                "Flags": flags_list,
             }
 
         return {
