import time
import tkinter
from enum import Enum
from PIL import Image, ImageDraw, ImageTk, ImageOps
from tkinter import ttk, Canvas
from typing import TYPE_CHECKING, Union, Optional

from modules.context import context
from modules.daycare import get_daycare_data
from modules.game import decode_string, _symbols, _reverse_symbols, _event_flags
from modules.gui.emulator_controls import DebugTab
from modules.items import get_items
from modules.map import get_map_data_for_current_position, get_map_data, get_map_objects, get_map_all_tiles
from modules.memory import (
    get_symbol,
    read_symbol,
    get_symbol_name,
    game_has_started,
    unpack_uint16,
    unpack_uint32,
    set_event_flag,
    get_event_flag,
)
from modules.player import get_player, get_player_avatar, AvatarFlags, TileTransitionState
from modules.pokedex import get_pokedex
from modules.pokemon import get_party, get_species_by_index
from modules.pokemon_storage import get_pokemon_storage
from modules.tasks import get_tasks, task_is_active

if TYPE_CHECKING:
    from modules.libmgba import LibmgbaEmulator


class FancyTreeview:
    def __init__(
        self,
        root: ttk.Widget,
        height=22,
        row=0,
        column=0,
        columnspan=1,
        additional_context_actions: Optional[dict[str, callable]] = None,
        on_highlight: Optional[callable] = None,
    ):
        if additional_context_actions is None:
            additional_context_actions = {}

        treeview_scrollbar_combo = ttk.Frame(root)
        treeview_scrollbar_combo.columnconfigure(0, weight=1)
        treeview_scrollbar_combo.grid(row=row, column=column, columnspan=columnspan, sticky="NSWE")

        self._items = {}
        self._tv = ttk.Treeview(
            treeview_scrollbar_combo, columns="value", show="tree headings", selectmode="browse", height=height
        )

        self._tv.column("#0", width=220)
        self._tv.heading("#0", text="Key", anchor="w")
        self._tv.column("value", width=270)
        self._tv.heading("value", text="Value", anchor="w")

        scrollbar = ttk.Scrollbar(treeview_scrollbar_combo, orient=tkinter.VERTICAL, command=self._tv.yview)
        scrollbar.grid(row=0, column=1, sticky="NWS")
        self._tv.configure(yscrollcommand=scrollbar.set)
        self._tv.grid(row=0, column=0, sticky="E")

        self._context_menu = tkinter.Menu(self._tv, tearoff=0)
        self._context_menu.add_command(label="Copy Value", command=self._handle_copy)
        for action in additional_context_actions:
            self._context_menu.add_command(
                label=action, command=lambda a=action: self._handle_action(additional_context_actions[a])
            )

        self._tv.bind("<Button-3>", self._handle_right_click)
        self._tv.bind("<Up>", lambda _: root.focus_set())
        self._tv.bind("<Down>", lambda _: root.focus_set())
        self._tv.bind("<Left>", lambda _: root.focus_set())
        self._tv.bind("<Right>", lambda _: root.focus_set())

        if on_highlight is not None:

            def handle_selection(e):
                selected_item = self._tv.focus()
                on_highlight(self._tv.item(selected_item)["text"])

            self._tv.bind("<ButtonRelease-1>", handle_selection)

    def update_data(self, data: dict) -> None:
        found_items = self._update_dict(data, "", "")
        missing_items = set(self._items.keys()) - set(found_items)
        for key in missing_items:
            try:
                self._tv.delete(self._items[key])
            except tkinter.TclError:
                pass
            del self._items[key]

    def _update_dict(self, data: any, key_prefix: str, parent: str) -> list[str]:
        found_items = []

        for key in data:
            item_key = f"{key_prefix}{key}"
            if key == "__value":
                pass
            elif type(data[key]) is dict:
                if item_key in self._items:
                    item = self._items[item_key]
                    self._tv.item(item, values=(data[key].get("__value", ""),))
                else:
                    item = self._tv.insert(parent, tkinter.END, text=key, values=(data[key].get("__value", ""),))
                    self._items[item_key] = item
                found_items.append(item_key)
                found_items.extend(self._update_dict(data[key], f"{key_prefix}{key}.", item))
            elif isinstance(data[key], (list, set, tuple, frozenset)):
                value = ""
                if isinstance(data[key], tuple):
                    value = str(data[key])

                if item_key in self._items:
                    item = self._items[item_key]
                    self._tv.item(item, values=(value,))
                else:
                    item = self._tv.insert(parent, tkinter.END, text=key, values=(value,))
                    self._items[item_key] = item
                found_items.append(item_key)

                d = {}
                for i in range(0, len(data[key])):
                    d[str(i)] = data[key][i]

                found_items.extend(self._update_dict(d, f"{key_prefix}{key}.", item))
            elif isinstance(data[key], (bool, int, float, complex, str, bytes, bytearray)):
                if item_key in self._items:
                    item = self._items[item_key]
                    self._tv.item(item, values=(data[key],))
                else:
                    item = self._tv.insert(parent, tkinter.END, text=key, values=(data[key],))
                    self._items[item_key] = item
                found_items.append(item_key)
            elif isinstance(data[key], Enum):
                if item_key in self._items:
                    item = self._items[item_key]
                    self._tv.item(item, values=(data[key].name,))
                else:
                    item = self._tv.insert(parent, tkinter.END, text=key, values=(data[key].name,))
                    self._items[item_key] = item
                found_items.append(item_key)
            else:
                if data[key].__str__ is not object.__str__:
                    value = str(data[key])
                else:
                    value = f"object({data[key].__class__.__name__})"

                if item_key in self._items:
                    item = self._items[item_key]
                    self._tv.item(item, values=(value,))
                else:
                    item = self._tv.insert(parent, tkinter.END, text=key, values=(value,))
                    self._items[item_key] = item
                found_items.append(item_key)

                properties = {}
                try:
                    for k in data[key].__dict__:
                        properties[k] = data[key].__dict__[k]
                except AttributeError:
                    pass
                for k in dir(data[key].__class__):
                    if isinstance(getattr(data[key].__class__, k), property):
                        properties[k] = getattr(data[key], k)

                found_items.extend(self._update_dict(properties, f"{key_prefix}{key}.", item))

        return found_items

    def _handle_right_click(self, event) -> None:
        item = self._tv.identify_row(event.y)
        if item:
            self._tv.selection_set(item)
            self._context_menu.tk_popup(event.x_root, event.y_root)

    def _handle_copy(self) -> None:
        selection = self._tv.selection()
        if len(selection) < 1:
            return

        import pyperclip3

        pyperclip3.copy(str(self._tv.item(selection[0])["values"][0]))

    def _handle_action(self, callback: callable) -> None:
        selection = self._tv.selection()
        if len(selection) < 1:
            return

        callback(self._tv.item(selection[0])["text"])


class MapViewer:
    COLLISION = (255, 0, 0)
    ENCOUNTERS = (0, 255, 0)
    NORMAL = (255, 255, 255)
    JUMP = (0, 255, 255)
    WATER = (0, 0, 255)
    TILE_SIZE = 8

    def __init__(self, root: ttk.Widget, row=0, column=0) -> None:
        self._root = root
        self._map: ttk.Label = ttk.Label(self._root, padding=(10, 10))
        self._map.grid(row=row, column=column)
        self._cache: dict[tuple[int, int], ImageTk.PhotoImage] = {}

    def update(self):
        try:
            current_map_data = get_map_data_for_current_position()

            cached_map = self._cache.get((current_map_data.map_group, current_map_data.map_number), False)
            if not cached_map:
                cached_map = ImageTk.PhotoImage(self._get_map_bitmap())
                self._cache[(current_map_data.map_group, current_map_data.map_number)] = cached_map

            self._map.configure(image=cached_map)
            self._map.image = cached_map
        except TypeError | RuntimeError:
            # If trainer data do not exists yet then ignore. eg. New game, intro, etc
            pass

    def _get_map_bitmap(self) -> Image:
        tiles = get_map_all_tiles()
        map_width, map_height = tiles[0].map_size

        image = Image.new(
            "RGB", (map_width * MapViewer.TILE_SIZE, map_height * MapViewer.TILE_SIZE), color=MapViewer.NORMAL
        )
        image_draw = ImageDraw.Draw(image)
        for y in range(map_height):
            for x in range(map_width):
                tile_data = tiles[x + map_width * y]
                tile_color = MapViewer.NORMAL
                if bool(tile_data.collision):
                    tile_color = MapViewer.COLLISION
                if tile_data.has_encounters:
                    tile_color = MapViewer.ENCOUNTERS
                if "Jump" in tile_data.tile_type:
                    tile_color = MapViewer.JUMP
                if tile_data.is_surfable:
                    tile_color = MapViewer.WATER
                image_draw.rectangle(
                    xy=(
                        (x * MapViewer.TILE_SIZE, y * MapViewer.TILE_SIZE),
                        ((x + 1) * MapViewer.TILE_SIZE, (y + 1) * MapViewer.TILE_SIZE),
                    ),
                    fill=tile_color,
                )

        return ImageOps.contain(image, (150, 150))


class TasksTab(DebugTab):
    _cb1_label: ttk.Label
    _cb2_label: ttk.Label
    _tv: FancyTreeview

    def draw(self, root: ttk.Notebook):
        frame = ttk.Frame(root, padding=10)
        frame.columnconfigure(1, weight=1)

        ttk.Label(frame, text="Callback 1:").grid(row=0, column=0)
        self._cb1_label = ttk.Label(frame, text="", padding=(10, 0))
        self._cb1_label.grid(row=0, column=1, sticky="W")

        ttk.Label(frame, text="Callback 2:", padding=(0, 10)).grid(row=1, column=0)
        self._cb2_label = ttk.Label(frame, text="", padding=(10, 10))
        self._cb2_label.grid(row=1, column=1, sticky="W")

        self._tv = FancyTreeview(frame, height=19, row=2, columnspan=2)

        root.add(frame, text="Tasks")

    def update(self, emulator: "LibmgbaEmulator"):
        callback1 = read_symbol("gMain", 0, 4)
        callback2 = read_symbol("gMain", 4, 4)

        cb1_addr = max(0, unpack_uint32(callback1) - 1)
        cb2_addr = max(0, unpack_uint32(callback2) - 1)

        cb1_symbol = get_symbol_name(cb1_addr, pretty_name=True)
        if cb1_symbol == "":
            cb1_symbol = hex(cb1_addr)
        cb2_symbol = get_symbol_name(cb1_addr, pretty_name=True)
        if cb2_symbol == "":
            cb2_symbol = hex(cb2_addr)

        self._cb1_label.config(text=cb1_symbol)
        self._cb2_label.config(text=cb2_symbol)

        data = {}
        index = 0
        for task in get_tasks():
            data[task.symbol] = {
                "__value": task.data.rstrip(b"\00").hex(" ", 1),
                "function": task.symbol,
                "pointer": hex(task.function_pointer),
                "priority": task.priority,
                "data": task.data.hex(" ", 1),
            }
            index += 1

        self._tv.update_data(data)


class BattleTab(DebugTab):
    _tv: FancyTreeview

    def draw(self, root: ttk.Notebook):
        frame = ttk.Frame(root, padding=10)
        self._tv = FancyTreeview(frame)
        root.add(frame, text="Battle")

    def update(self, emulator: "LibmgbaEmulator"):
        self._tv.update_data(self._get_data())

    def _get_data(self):
        data = read_symbol("gBattleResults")

        return {
            "Player Faint Counter": int(data[0]),
            "Opponent Faint Counter": int(data[1]),
            "Player Switch Counter": int(data[2]),
            "Count Healing Items used": int(data[3]),
            "Player Mon Damaged": bool(data[5] & 0x1),  #:1; // 0x5
            "Master Ball used": bool(data[5] & 0x2),  #:1;      // 0x5
            "Caught Mon Ball used": int(data[5] & 0x30),  #:4;       // 0x5
            "Wild Mon was Shiny": bool(data[5] & 0x40),  #:1;       // 0x5
            "Count Revives used": int(data[4]),
            "Player Mon 1 Species": unpack_uint16(data[6:8]),
            "Player Mon 1 Name": decode_string(data[8:19]),  # SpeciesName(battleResult.playerMon1Species)
            "Battle turn Counter": int(data[19]),
            "Player Mon 2 Species": unpack_uint16(data[38:40]),
            "Player Mon 2 Name": decode_string(data[20:31]),
            "PokeBall Throws": int(data[31]),
            "Last Opponent Species": unpack_uint16(data[32:34]),
            "Last Opponent Name": get_species_by_index(unpack_uint16(data[32:34])).name,
            "Last used Move Player": unpack_uint16(data[34:36]),
            "Last used Move Opponent": unpack_uint16(data[36:38]),
            "Cought Mon Species": unpack_uint16(data[40:42]),
            "Cought Mon Name": decode_string(data[42:53]),
            "Catch Attempts": int(data[54]),
        }


class SymbolsTab(DebugTab):
    def __init__(self):
        self.symbols_to_display = {
            "gObjectEvents",
            "sChat",
            "gStringVar1",
            "gStringVar2",
            "gStringVar3",
            "gStringVar4",
            "gDisplayedStringBattle",
            "gBattleTypeFlags",
        }
        self.display_mode = {
            "gObjectEvents": None,
            "sChat": "str",
            "gStringVar1": "str",
            "gStringVar2": "str",
            "gStringVar3": "str",
            "gStringVar4": "str",
            "gDisplayedStringBattle": "str",
            "gBattleTypeFlags": "bin",
        }
        self._tv: FancyTreeview
        self._mini_window: Union[tkinter.Toplevel, None] = None

    def draw(self, root: ttk.Notebook):
        frame = ttk.Frame(root, padding=10)
        frame.rowconfigure(0, weight=0)
        frame.rowconfigure(1, weight=0, minsize=5)
        frame.rowconfigure(2, weight=1)

        button = ttk.Button(frame, text="Add Symbol to Watch", padding=0, command=self._add_new_symbol)
        button.grid(row=0, column=0, sticky="NE")

        context_actions = {
            "Remove from List": self._handle_remove_symbol,
            "Show as Hexadecimal Value": self._handle_show_as_hex,
            "Show as String": self._handle_show_as_string,
            "Show as Decimal Value": self._handle_show_as_dec,
            "Show as Binary Value": self._handle_show_as_bin,
        }

        self._tv = FancyTreeview(frame, row=2, height=20, additional_context_actions=context_actions)

        root.add(frame, text="Symbols")

    def _add_new_symbol(self):
        if self._mini_window is not None:
            return

        self._mini_window = tkinter.Toplevel(context.gui.window)
        self._mini_window.title("Add a symbol to list")
        self._mini_window.geometry("480x480")

        def remove_window(event=None):
            self._mini_window.destroy()
            self._mini_window = None

        self._mini_window.protocol("WM_DELETE_WINDOW", remove_window)
        self._mini_window.rowconfigure(1, weight=1)
        self._mini_window.columnconfigure(0, weight=1)

        search_input = ttk.Entry(self._mini_window)
        search_input.grid(row=0, column=0, sticky="NWE")
        search_input.focus_force()

        tv_frame = ttk.Frame(self._mini_window)
        tv_frame.columnconfigure(0, weight=1)
        tv_frame.grid(row=1, column=0, sticky="NWSE")

        tv = ttk.Treeview(
            tv_frame, columns=("name", "address", "length"), show="headings", selectmode="browse", height=22
        )

        tv.column("name", width=300)
        tv.heading("name", text="Symbol Name")

        tv.column("address", width=90)
        tv.heading("address", text="Address")

        tv.column("length", width=90)
        tv.heading("length", text="Length")

        items: dict[str, str] = {}
        detached_items = set()
        for symbol, values in _symbols.items():
            address, length = values
            _, symbol, _ = _reverse_symbols[address]
            if length == 0:
                continue
            if not (symbol.startswith("s") or symbol.startswith("l") or symbol.startswith("g")):
                continue
            if symbol[1] != symbol[1].upper():
                continue
            if symbol in self.symbols_to_display:
                continue

            if symbol not in items:
                items[symbol] = tv.insert("", tkinter.END, text=symbol, values=(symbol, hex(address), hex(length)))

        def handle_input(event=None):
            search_term = search_input.get().strip().lower()
            for key in items:
                if search_term in key.lower() and key in detached_items:
                    tv.reattach(items[key], "", 0)
                    detached_items.remove(key)
                elif search_term not in key.lower() and key not in detached_items:
                    tv.detach(items[key])
                    detached_items.add(key)

        def sort_treeview(tv, col, reverse):
            try:
                data = [(int(tv.set(child, col), 16), child) for child in tv.get_children("")]
            except Exception:
                data = [(tv.set(child, col), child) for child in tv.get_children("")]
            data.sort(reverse=reverse)

            for index, item in enumerate(data):
                tv.move(item[1], "", index)

            tv.heading(col, command=lambda: sort_treeview(tv, col, not reverse))

        search_input.bind("<KeyRelease>", handle_input)

        def handle_double_click(event):
            if self._mini_window is not None:
                item = tv.identify_row(event.y)
                col = tv.identify_column(event.x)
                if item:
                    symbol_name = tv.item(item)["text"]
                    symbol_length = int(tv.item(item).get("values")[2], 16)
                    if tv.item(item)["text"].startswith("s"):
                        self.display_mode[symbol_name] = "str"
                    elif symbol_length == 2 or symbol_length == 4:
                        self.display_mode[symbol_name] = "dec"
                    else:
                        self.display_mode[symbol_name] = "hex"
                    self.symbols_to_display.add(tv.item(item)["text"])
                    self.update(context.emulator)
                elif col:
                    sort_treeview(tv, col, False)

        tv.bind("<Double-Button-1>", handle_double_click)

        scrollbar = ttk.Scrollbar(tv_frame, orient=tkinter.VERTICAL, command=tv.yview)
        scrollbar.grid(row=0, column=1, sticky="NWS")
        tv.configure(yscrollcommand=scrollbar.set)
        tv.grid(row=0, column=0, sticky="E")

        def handle_focus_out(event=None):
            if self._mini_window.focus_get() is None:
                remove_window()

        self._mini_window.bind("<FocusOut>", handle_focus_out)
        self._mini_window.bind("<Escape>", remove_window)
        self._mini_window.bind("<Control-q>", remove_window)

        while self._mini_window is not None and self._mini_window.state() != "destroyed":
            self._mini_window.update_idletasks()
            self._mini_window.update()
            time.sleep(1 / 60)

    def update(self, emulator: "LibmgbaEmulator"):
        data = {}

        for symbol in self.symbols_to_display:
            try:
                address, length = get_symbol(symbol.upper())
            except RuntimeError:
                self.symbols_to_display.remove(symbol)
                del self.display_mode[symbol]
                break

            value = emulator.read_bytes(address, length)
            display_mode = self.display_mode.get(symbol, "hex")

            if display_mode == "str":
                data[symbol] = decode_string(value)
            elif display_mode == "dec":
                n = int.from_bytes(value, byteorder="little")
                data[symbol] = f"{value.hex(' ', 1)} ({n})"
            elif display_mode == "bin":
                n = int.from_bytes(value, byteorder="little")
                binary_string = bin(n).removeprefix("0b").rjust(length * 8, "0")
                chunk_size = 4
                chunks = [binary_string[i : i + chunk_size] for i in range(0, len(binary_string), chunk_size)]
                data[symbol] = " ".join(chunks)
            else:
                data[symbol] = value.hex(" ", 1)

        self._tv.update_data(data)

    def _handle_remove_symbol(self, symbol: str):
        self.symbols_to_display.remove(symbol)
        del self.display_mode[symbol]

    def _handle_show_as_hex(self, symbol: str):
        self.display_mode[symbol] = "hex"

    def _handle_show_as_string(self, symbol: str):
        self.display_mode[symbol] = "str"

    def _handle_show_as_dec(self, symbol: str):
        self.display_mode[symbol] = "dec"

    def _handle_show_as_bin(self, symbol: str):
        self.display_mode[symbol] = "bin"


class PlayerTab(DebugTab):
    _tv: FancyTreeview

    def draw(self, root: ttk.Notebook):
        frame = ttk.Frame(root, padding=10)
        self._tv = FancyTreeview(frame)
        root.add(frame, text="Player")

    def update(self, emulator: "LibmgbaEmulator"):
        if game_has_started():
            self._tv.update_data(self._get_data())
        else:
            self._tv.update_data({})

    def _get_data(self):
        player = get_player()
        player_avatar = get_player_avatar()
        party = get_party()

        flags = {}
        active_flags = []
        for flag in AvatarFlags:
            flags[flag.name] = flag in player_avatar.flags
            if flag in player_avatar.flags:
                active_flags.append(flag.name)

        if len(active_flags) == 0:
            flags["__value"] = "None"
        else:
            flags["__value"] = ", ".join(active_flags)

<<<<<<< HEAD
        result: dict[str, any] = {
=======

        pokedex = get_pokedex()

        seen_species = pokedex.seen_species
        pokedex_seen = {"__value": len(seen_species)}
        for species in seen_species:
            pokedex_seen[species.national_dex_number] = species.name

        owned_species = pokedex.owned_species
        pokedex_owned = {"__value": len(owned_species)}
        for species in owned_species:
            pokedex_owned[species.national_dex_number] = species.name

        result = {
>>>>>>> 87325e60
            "Name": player.name,
            "Gender": player.gender,
            "Trainer ID": player.trainer_id,
            "Secret ID": player.secret_id,
            "Money": f"${player.money:,}",
            "Coins": f"{player.coins:,}",
            "Registered Item": player.registered_item.name if player.registered_item is not None else "None",
            "Map Group and Number": player_avatar.map_group_and_number,
            "Local Coordinates": player_avatar.local_coordinates,
            "Flags": flags,
            "On Bike": player_avatar.is_on_bike,
            "Running State": player_avatar.running_state.name,
            "Acro Bike State": player_avatar.acro_bike_state.name,
            "Tile Transition State": player_avatar.tile_transition_state.name,
            "Facing Direction": player_avatar.facing_direction,
            "Pokedex Seen": pokedex_seen,
            "Pokedex Owned": pokedex_owned,
        }

        for i in range(0, 6):
            key = f"Party Pokémon #{i + 1}"
            if len(party) <= i or party[i].is_empty:
                result[key] = {"__value": "n/a"}
                continue

            result[key] = party[i]

        result["Items"] = get_items()

        pokemon_storage = get_pokemon_storage()
        result["Pokemon Storage"] = {"__value": f"{pokemon_storage.pokemon_count} Pokémon"}
        for box in pokemon_storage.boxes:
            box_data = {"__value": f"{box.name} ({len(box)} Pokémon)"}
            for slot in box.slots:
                box_data[f"Row {slot.row}, Column {slot.column}"] = str(slot.pokemon)
            result["Pokemon Storage"][f"Box #{box.number + 1}"] = box_data

        return result


class DaycareTab(DebugTab):
    _tv: FancyTreeview

    def draw(self, root: ttk.Notebook):
        frame = ttk.Frame(root, padding=10)
        self._tv = FancyTreeview(frame)
        root.add(frame, text="Daycare")

    def update(self, emulator: "LibmgbaEmulator"):
        self._tv.update_data(self._get_data())

    def _get_data(self):
        data = get_daycare_data()
        if data is None:
            return {}

        pokemon1 = "n/a"
        if data.pokemon1 is not None and not data.pokemon1.is_empty:
            gender = ""
            if data.pokemon1.gender is not None:
                gender = f" ({data.pokemon1.gender})"

            pokemon1 = {
                "__value": f"{data.pokemon1.species.name}{gender}; {data.pokemon1_steps:,} steps",
                "pokemon": data.pokemon1,
                "steps": data.pokemon1_steps,
                "egg_groups": ", ".join(set(data.pokemon1_egg_groups)),
            }

        pokemon2 = "n/a"
        if data.pokemon2 is not None and not data.pokemon2.is_empty:
            gender = ""
            if data.pokemon2.gender is not None:
                gender = f" ({data.pokemon2.gender})"

            pokemon2 = {
                "__value": f"{data.pokemon2.species.name}{gender}; {data.pokemon1_steps:,} steps",
                "pokemon": data.pokemon2,
                "steps": data.pokemon2_steps,
                "egg_groups": ", ".join(set(data.pokemon2_egg_groups)),
            }

        return {
            "Pokémon #1": pokemon1,
            "Pokémon #2": pokemon2,
            "Offspring Personality": data.offspring_personality,
            "Step Counter": data.step_counter,
            "Compatibility": data.compatibility[0].name,
            "Compatibility Reason": data.compatibility[1],
        }


class EventFlagsTab(DebugTab):
    _tv: FancyTreeview

    def draw(self, root: ttk.Notebook):
        frame = ttk.Frame(root, padding=10)

        context_actions = {"Toggle Flag": self._toggle_flag}

        self._tv = FancyTreeview(frame, additional_context_actions=context_actions)
        root.add(frame, text="Event Flags")

    def update(self, emulator: "LibmgbaEmulator"):
        self._tv.update_data(self._get_data())

    def _toggle_flag(self, flag: str):
        set_event_flag(flag)

    def _get_data(self):
        result = {}

        for flag in _event_flags:
            result[flag] = get_event_flag(flag)

        return result


class InputsTab(DebugTab):
    _tv: FancyTreeview

    def draw(self, root: ttk.Notebook):
        frame = ttk.Frame(root, padding=10)
        self._tv = FancyTreeview(frame)
        root.add(frame, text="Inputs")

    def update(self, emulator: "LibmgbaEmulator"):
        self._tv.update_data(self._get_data())

    def _get_data(self):
        from modules.libmgba import input_map

        result = {}
        inputs = context.emulator.get_inputs()

        for input in input_map:
            result[input] = True if input_map[input] & inputs else False

        return result


class MapTab(DebugTab):
    def __init__(self, canvas: Canvas):
        self._canvas = canvas
        self._map: MapViewer | None = None
        self._tv: FancyTreeview | None = None
        self._selected_tile: tuple[int, int] | None = None
        self._selected_map: tuple[int, int] | None = None
        self._selected_object: tuple[int, int, int] | None = None
        self._marker_rectangle: tuple[tuple[int, int], tuple[int, int]] | None = None

    def draw(self, root: ttk.Notebook):
        frame = ttk.Frame(root, padding=10)
        self._map = MapViewer(frame, row=1)
        self._tv = FancyTreeview(frame, row=0, height=15, on_highlight=self._handle_selection)
        root.add(frame, text="Map")

    def update(self, emulator: "LibmgbaEmulator"):
        player = get_player_avatar()
        show_different_tile = self._marker_rectangle is not None and task_is_active("Task_WeatherMain")
        self._map.update()

        if player.tile_transition_state != TileTransitionState.NOT_MOVING:
            self._marker_rectangle = None
            self._selected_tile = None
            show_different_tile = False

        self._tv.update_data(self._get_data(show_different_tile))
        if show_different_tile:
            self._canvas.create_rectangle(
                self._marker_rectangle[0], self._marker_rectangle[1], outline="red", dash=(5, 5), width=2
            )

        if self._selected_object is not None:
            scale = self._canvas.winfo_reqwidth() // 240
            map_objects = get_map_objects()
            found = False
            for obj in map_objects:
                if self._selected_object == (obj.map_group, obj.map_num, obj.local_id):
                    object_coords = obj.current_coords
                    previous_coords = obj.previous_coords
                    camera_coords = player.local_coordinates

                    relative_x = object_coords[0] - camera_coords[0]
                    relative_y = object_coords[1] - camera_coords[1]

                    previous_relative_x = previous_coords[0] - camera_coords[0]
                    previous_relative_y = previous_coords[1] - camera_coords[1]

                    if -7 <= relative_x <= 7 and -5 <= relative_y <= 5:
                        start_x = min(relative_x + 7, previous_relative_x + 7) * 16 * scale
                        start_y = (min(relative_y + 5, previous_relative_y + 5) * 16 - 8) * scale

                        end_x = (max(relative_x + 8, previous_relative_x + 8) * 16) * scale
                        end_y = (max(relative_y + 6, previous_relative_y + 6) * 16 - 8) * scale

                        self._canvas.create_rectangle(
                            (start_x, start_y), (end_x, end_y), outline="blue", dash=(5, 5), width=2
                        )

                    found = True
                    break

            if not found:
                self._selected_object = None

    def on_video_output_click(self, click_location: tuple[int, int], scale: int):
        tile_size = 16
        half_tile_size = tile_size // 2
        tile_x = click_location[0] // tile_size
        tile_y = (click_location[1] + half_tile_size) // tile_size

        current_map_data = get_player_avatar().map_location
        actual_x = current_map_data.local_position[0] + (tile_x - 7)
        actual_y = current_map_data.local_position[1] + (tile_y - 5)
        if (
            self._selected_tile == (actual_x, actual_y)
            or actual_x < 0
            or actual_x >= current_map_data.map_size[0]
            or actual_y < 0
            or actual_y >= current_map_data.map_size[1]
        ):
            self._selected_tile = None
            self._selected_map = None
            self._marker_rectangle = None
            return

        start_x = tile_x * tile_size * scale
        start_y = (tile_y * tile_size - half_tile_size) * scale
        end_x = (tile_x + 1) * tile_size * scale
        end_y = ((tile_y + 1) * tile_size - half_tile_size) * scale

        self._selected_tile = (actual_x, actual_y)
        self._selected_map = (current_map_data.map_group, current_map_data.map_number)
        self._marker_rectangle = ((start_x, start_y), (end_x, end_y))

    def _get_data(self, show_different_tile: bool):
        if show_different_tile:
            map_group, map_number = self._selected_map
            map_data = get_map_data(map_group, map_number, self._selected_tile)
        else:
            map_data = get_player_avatar().map_location

        map_objects = get_map_objects()
        object_list = {"__value": len(map_objects)}
        for i in range(len(map_objects)):
            flags = map_objects[i].flags
            if len(flags) == 0:
                flags_value = "None"
            elif len(flags) <= 3:
                flags_value = ", ".join(flags)
            else:
                flags_value = ", ".join(flags[0:3]) + "... +" + str(len(flags) - 3)

            flags_list = {"__value": flags_value}
            for j in range(len(flags)):
                flags_list[str(j)] = flags[j]

            object_list[f"Object #{i}"] = {
                "__value": str(map_objects[i]),
                "Local Position": map_objects[i].current_coords,
                "Elevation": map_objects[i].current_elevation,
                "Local ID": map_objects[i].local_id,
                "Facing Direction": map_objects[i].facing_direction,
                "Movement Type": map_objects[i].movement_type,
                "Movement Direction": map_objects[i].movement_direction,
                "Movement Range X": map_objects[i].range_x,
                "Movement Range Y": map_objects[i].range_y,
                "Trainer Type": map_objects[i].trainer_type,
                "Flags": flags_list,
            }

        def format_coordinates(coordinates: tuple[int, int]) -> str:
            return f"{str(coordinates[0])}/{str(coordinates[1])}"

        map_connections = map_data.connections
        connections_list = {"__value": set()}
        for i in range(len(map_connections)):
            connections_list[
                map_connections[i].direction
            ] = f"to {map_connections[i].destination_map.map_name} (offset: {str(map_connections[i].offset)})"
            connections_list["__value"].add(map_connections[i].direction)
        connections_list["__value"] = ", ".join(connections_list["__value"])

        map_warps = map_data.warps
        warps_list = {"__value": len(map_warps)}
        for i in range(len(map_warps)):
            warp = map_warps[i]
            d = warp.destination_location
            warps_list[
                format_coordinates(warp.local_coordinates)
            ] = f"to ({format_coordinates(d.local_position)}) on [{d.map_group}, {d.map_number}] ({d.map_name})"

        map_object_templates = map_data.objects
        object_templates_list = {"__value": len(map_object_templates)}
        for i in range(len(map_object_templates)):
            obj = map_object_templates[i]
            key = f"Object Template #{obj.local_id}"
            object_templates_list[key] = {
                "__value": str(obj),
                "coordinates": obj.local_coordinates,
                "script": obj.script_symbol,
                "flag_id": obj.flag_id,
            }
            if obj.kind == "normal":
                object_templates_list[key]["movement_type"] = obj.movement_type
                object_templates_list[key]["movement_range"] = obj.movement_range
                object_templates_list[key]["trainer_type"] = obj.trainer_type
                object_templates_list[key]["trainer_range"] = obj.trainer_range
            else:
                object_templates_list[key]["target_local_id"] = obj.clone_target_local_id
                target_map = obj.clone_target_map
                object_templates_list[key][
                    "target_map"
                ] = f"{target_map.map_name} [{target_map.map_group}, {target_map.map_number}]"

        map_coord_events = map_data.coord_events
        coord_events_list = {"__value": len(map_coord_events)}
        for i in range(len(map_coord_events)):
            event = map_coord_events[i]
            coord_events_list[format_coordinates(event.local_coordinates)] = event.script_symbol

        map_bg_events = map_data.bg_events
        bg_events_list = {"__value": len(map_bg_events)}
        for i in range(len(map_bg_events)):
            event = map_bg_events[i]
            kind = event.kind
            key = format_coordinates(event.local_coordinates)
            if kind == "Script":
                bg_events_list[key] = {
                    "__value": f"Script/Sign ({event.script_symbol})",
                    "Script": event.script_symbol,
                    "Type": kind,
                }
            elif kind == "Hidden Item":
                bg_events_list[key] = {
                    "__value": f"Hidden Item: {event.hidden_item.name}",
                    "Item": event.hidden_item.name,
                    "Flag": event.hidden_item_flag_id,
                }
            elif kind == "Secret Base":
                bg_events_list[key] = {
                    "__value": f"Secret Base (ID={event.secret_base_id})",
                    "Secret Base ID": event.secret_base_id,
                }
            else:
                bg_events_list[key] = "???"

        return {
            "Map": {
                "__value": map_data.map_name,
                "Size": map_data.map_size,
                "Type": map_data.map_type,
                "Weather": map_data.weather,
                "Cycling possible": map_data.is_cycling_possible,
                "Escaping possible": map_data.is_escaping_possible,
                "Running possible": map_data.is_running_possible,
                "Show Map Name Popup": map_data.is_map_name_popup_shown,
                "Is Dark Cave": map_data.is_dark_cave,
            },
            "Tile": {
                "__value": f"{map_data.local_position[0]}/{map_data.local_position[1]} ({map_data.tile_type})",
                "Elevation": map_data.elevation,
                "Tile Type": map_data.tile_type,
                "Tile Has Encounters": map_data.has_encounters,
                "Collision": bool(map_data.collision),
                "Surfing possible": map_data.is_surfable,
            },
            "Loaded Objects": object_list,
            "Connections": connections_list,
            "Warps": warps_list,
            "Object Templates": object_templates_list,
            "Tile Enter Events": coord_events_list,
            "Tile Interaction Events": bg_events_list,
        }

    def _handle_selection(self, selected_label: str) -> None:
        self._selected_object = None
        if not selected_label.startswith("Object #"):
            return

        object_index = int(selected_label[8:])
        map_objects = get_map_objects()
        if len(map_objects) <= object_index:
            return

        selected_object = map_objects[object_index]
        self._selected_object = (selected_object.map_group, selected_object.map_num, selected_object.local_id)<|MERGE_RESOLUTION|>--- conflicted
+++ resolved
@@ -589,10 +589,6 @@
         else:
             flags["__value"] = ", ".join(active_flags)
 
-<<<<<<< HEAD
-        result: dict[str, any] = {
-=======
-
         pokedex = get_pokedex()
 
         seen_species = pokedex.seen_species
@@ -605,8 +601,7 @@
         for species in owned_species:
             pokedex_owned[species.national_dex_number] = species.name
 
-        result = {
->>>>>>> 87325e60
+        result: dict[str, any] = {
             "Name": player.name,
             "Gender": player.gender,
             "Trainer ID": player.trainer_id,
