import time
import tkinter
from enum import Enum
from PIL import Image, ImageDraw, ImageTk, ImageOps
from tkinter import ttk, Canvas
from typing import TYPE_CHECKING, Union, Optional

from modules.context import context
from modules.daycare import get_daycare_data
from modules.game import decode_string, _symbols, _reverse_symbols, _event_flags
from modules.gui.emulator_controls import DebugTab
from modules.items import get_items
from modules.map import get_map_data_for_current_position, get_map_data, get_map_objects, get_map_all_tiles
from modules.memory import (
    get_symbol,
    read_symbol,
    parse_tasks,
    get_task,
    get_symbol_name,
    game_has_started,
    unpack_uint16,
    unpack_uint32,
    set_event_flag,
    get_event_flag,
)
from modules.pokemon import get_party, get_species_by_index

if TYPE_CHECKING:
    from modules.libmgba import LibmgbaEmulator


class FancyTreeview:
    def __init__(
        self,
        root: ttk.Widget,
        height=22,
        row=0,
        column=0,
        columnspan=1,
        additional_context_actions: Optional[dict[str, callable]] = None,
        on_highlight: Optional[callable] = None,
    ):
        if additional_context_actions is None:
            additional_context_actions = {}

        treeview_scrollbar_combo = ttk.Frame(root)
        treeview_scrollbar_combo.columnconfigure(0, weight=1)
        treeview_scrollbar_combo.grid(row=row, column=column, columnspan=columnspan, sticky="NSWE")

        self._items = {}
        self._tv = ttk.Treeview(
            treeview_scrollbar_combo, columns="value", show="tree headings", selectmode="browse", height=height
        )

        self._tv.column("#0", width=220)
        self._tv.heading("#0", text="Key", anchor="w")
        self._tv.column("value", width=270)
        self._tv.heading("value", text="Value", anchor="w")

        scrollbar = ttk.Scrollbar(treeview_scrollbar_combo, orient=tkinter.VERTICAL, command=self._tv.yview)
        scrollbar.grid(row=0, column=1, sticky="NWS")
        self._tv.configure(yscrollcommand=scrollbar.set)
        self._tv.grid(row=0, column=0, sticky="E")

        self._context_menu = tkinter.Menu(self._tv, tearoff=0)
        self._context_menu.add_command(label="Copy Value", command=self._handle_copy)
        for action in additional_context_actions:
            self._context_menu.add_command(
                label=action, command=lambda a=action: self._handle_action(additional_context_actions[a])
            )

        self._tv.bind("<Button-3>", self._handle_right_click)
        self._tv.bind("<Up>", lambda _: root.focus_set())
        self._tv.bind("<Down>", lambda _: root.focus_set())
        self._tv.bind("<Left>", lambda _: root.focus_set())
        self._tv.bind("<Right>", lambda _: root.focus_set())

        if on_highlight is not None:

            def handle_selection(e):
                selected_item = self._tv.focus()
                on_highlight(self._tv.item(selected_item)["text"])

            self._tv.bind("<ButtonRelease-1>", handle_selection)

    def update_data(self, data: dict) -> None:
        found_items = self._update_dict(data, "", "")
        missing_items = set(self._items.keys()) - set(found_items)
        for key in missing_items:
            try:
                self._tv.delete(self._items[key])
            except tkinter.TclError:
                pass
            del self._items[key]

    def _update_dict(self, data: any, key_prefix: str, parent: str) -> list[str]:
        found_items = []

        for key in data:
            item_key = f"{key_prefix}{key}"
            if key == "__value":
                pass
            elif type(data[key]) is dict:
                if item_key in self._items:
                    item = self._items[item_key]
                    self._tv.item(item, values=(data[key].get("__value", ""),))
                else:
                    item = self._tv.insert(parent, tkinter.END, text=key, values=(data[key].get("__value", ""),))
                    self._items[item_key] = item
                found_items.append(item_key)
                found_items.extend(self._update_dict(data[key], f"{key_prefix}{key}.", item))
            elif isinstance(data[key], (list, set, tuple, frozenset)):
                value = ""
                if isinstance(data[key], tuple):
                    value = str(data[key])

                if item_key in self._items:
                    item = self._items[item_key]
                    self._tv.item(item, values=(value,))
                else:
                    item = self._tv.insert(parent, tkinter.END, text=key, values=(value,))
                    self._items[item_key] = item
                found_items.append(item_key)

                d = {}
                for i in range(0, len(data[key])):
                    d[str(i)] = data[key][i]

                found_items.extend(self._update_dict(d, f"{key_prefix}{key}.", item))
            elif isinstance(data[key], (bool, int, float, complex, str, bytes, bytearray)):
                if item_key in self._items:
                    item = self._items[item_key]
                    self._tv.item(item, values=(data[key],))
                else:
                    item = self._tv.insert(parent, tkinter.END, text=key, values=(data[key],))
                    self._items[item_key] = item
                found_items.append(item_key)
            elif isinstance(data[key], Enum):
                if item_key in self._items:
                    item = self._items[item_key]
                    self._tv.item(item, values=(data[key].name,))
                else:
                    item = self._tv.insert(parent, tkinter.END, text=key, values=(data[key].name,))
                    self._items[item_key] = item
                found_items.append(item_key)
            else:
                if data[key].__str__ is not object.__str__:
                    value = str(data[key])
                else:
                    value = f"object({data[key].__class__.__name__})"

                if item_key in self._items:
                    item = self._items[item_key]
                    self._tv.item(item, values=(value,))
                else:
                    item = self._tv.insert(parent, tkinter.END, text=key, values=(value,))
                    self._items[item_key] = item
                found_items.append(item_key)

                properties = {}
                try:
                    for k in data[key].__dict__:
                        properties[k] = data[key].__dict__[k]
                except AttributeError:
                    pass
                for k in dir(data[key].__class__):
                    if isinstance(getattr(data[key].__class__, k), property):
                        properties[k] = getattr(data[key], k)

                found_items.extend(self._update_dict(properties, f"{key_prefix}{key}.", item))

        return found_items

    def _handle_right_click(self, event) -> None:
        item = self._tv.identify_row(event.y)
        if item:
            self._tv.selection_set(item)
            self._context_menu.tk_popup(event.x_root, event.y_root)

    def _handle_copy(self) -> None:
        selection = self._tv.selection()
        if len(selection) < 1:
            return

        import pyperclip3

        pyperclip3.copy(str(self._tv.item(selection[0])["values"][0]))

    def _handle_action(self, callback: callable) -> None:
        selection = self._tv.selection()
        if len(selection) < 1:
            return

        callback(self._tv.item(selection[0])["text"])


class MapViewer:

    COLLISION = (255,0,0)
    ENCOUNTERS = (0,255,0)
    NORMAL = (255,255,255)
    JUMP = (0,255,255)
    WATER = (0,0,255)
    TILE_SIZE = 8

    def __init__( self, 
                  root: ttk.Widget,
                  row=0,
                  column=0) -> None:
        self._root = root
        self._map: ttk.Label = ttk.Label(self._root, padding=(10, 10))
        self._map.grid(row=row, column=column)
        self._cache: dict[tuple[int, int], ImageTk.PhotoImage] = {}

    def update(self):
        try:
            current_map_data = get_map_data_for_current_position()
            
            cached_map = self._cache.get((current_map_data.map_group, current_map_data.map_number), False)
            if not cached_map:
                cached_map = ImageTk.PhotoImage(self._get_map_bitmap())
                self._cache[(current_map_data.map_group, current_map_data.map_number)] = cached_map
            
            self._map.configure(image=cached_map)
            self._map.image = cached_map
        except TypeError|RuntimeError:
            #If trainer data do not exists yet then ignore. eg. New game, intro, etc
            pass
    
    def _get_map_bitmap(self) -> Image:
    
        tiles = get_map_all_tiles()
        map_width, map_height = tiles[0].map_size
        
        image = Image.new("RGB", (map_width * MapViewer.TILE_SIZE, map_height * MapViewer.TILE_SIZE), color = MapViewer.NORMAL)
        image_draw = ImageDraw.Draw(image)
        for y in range(map_height):
            for x in range(map_width):
                tile_data = tiles[x + map_width * y]
                tile_color = MapViewer.NORMAL
                if bool(tile_data.collision):
                    tile_color = MapViewer.COLLISION
                if tile_data.has_encounters:
                    tile_color = MapViewer.ENCOUNTERS
                if "Jump" in tile_data.tile_type:
                    tile_color = MapViewer.JUMP
                if tile_data.is_surfable:
                    tile_color = MapViewer.WATER
                image_draw.rectangle(xy = [
                    (x * MapViewer.TILE_SIZE, y * MapViewer.TILE_SIZE),
                    ((x + 1) * MapViewer.TILE_SIZE, (y + 1) * MapViewer.TILE_SIZE)
                ], fill=tile_color)

        image.size

        return ImageOps.contain(image, (150,150))



class TasksTab(DebugTab):
    _cb1_label: ttk.Label
    _cb2_label: ttk.Label
    _tv: FancyTreeview

    def draw(self, root: ttk.Notebook):
        frame = ttk.Frame(root, padding=10)
        frame.columnconfigure(1, weight=1)

        ttk.Label(frame, text="Callback 1:").grid(row=0, column=0)
        self._cb1_label = ttk.Label(frame, text="", padding=(10, 0))
        self._cb1_label.grid(row=0, column=1, sticky="W")

        ttk.Label(frame, text="Callback 2:", padding=(0, 10)).grid(row=1, column=0)
        self._cb2_label = ttk.Label(frame, text="", padding=(10, 10))
        self._cb2_label.grid(row=1, column=1, sticky="W")

        self._tv = FancyTreeview(frame, height=19, row=2, columnspan=2)

        root.add(frame, text="Tasks")

    def update(self, emulator: "LibmgbaEmulator"):
        callback1 = read_symbol("gMain", 0, 4)
        callback2 = read_symbol("gMain", 4, 4)

        cb1_addr = max(0, unpack_uint32(callback1) - 1)
        cb2_addr = max(0, unpack_uint32(callback2) - 1)

        cb1_symbol = get_symbol_name(cb1_addr, pretty_name=True)
        if cb1_symbol == "":
            cb1_symbol = hex(cb1_addr)
        cb2_symbol = get_symbol_name(cb1_addr, pretty_name=True)
        if cb2_symbol == "":
            cb2_symbol = hex(cb2_addr)

        self._cb1_label.config(text=cb1_symbol)
        self._cb2_label.config(text=cb2_symbol)

        data = {}
        index = 0
        for task in parse_tasks(pretty_names=True):
            if task["func"].upper() == "TASKDUMMY" or task["func"] == b"\x00\x00\x00\x00" or not task["isActive"]:
                continue

            data[task["func"]] = {
                "__value": task["data"].rstrip(b"\00").hex(" ", 1),
                "function": task["func"],
                "active": task["isActive"],
                "priority": task["priority"],
                "data": task["data"].hex(" ", 1),
            }
            index += 1

        self._tv.update_data(data)


class BattleTab(DebugTab):
    _tv: FancyTreeview

    def draw(self, root: ttk.Notebook):
        frame = ttk.Frame(root, padding=10)
        self._tv = FancyTreeview(frame)
        root.add(frame, text="Battle")

    def update(self, emulator: "LibmgbaEmulator"):
        self._tv.update_data(self._get_data())

    def _get_data(self):
        data = read_symbol("gBattleResults")

        return {
            "Player Faint Counter": int(data[0]),
            "Opponent Faint Counter": int(data[1]),
            "Player Switch Counter": int(data[2]),
            "Count Healing Items used": int(data[3]),
            "Player Mon Damaged": bool(data[5] & 0x1),  #:1; // 0x5
            "Master Ball used": bool(data[5] & 0x2),  #:1;      // 0x5
            "Caught Mon Ball used": int(data[5] & 0x30),  #:4;       // 0x5
            "Wild Mon was Shiny": bool(data[5] & 0x40),  #:1;       // 0x5
            "Count Revives used": int(data[4]),
            "Player Mon 1 Species": unpack_uint16(data[6:8]),
            "Player Mon 1 Name": decode_string(data[8:19]),  # SpeciesName(battleResult.playerMon1Species)
            "Battle turn Counter": int(data[19]),
            "Player Mon 2 Species": unpack_uint16(data[38:40]),
            "Player Mon 2 Name": decode_string(data[20:31]),
            "PokeBall Throws": int(data[31]),
            "Last Opponent Species": unpack_uint16(data[32:34]),
            "Last Opponent Name": get_species_by_index(unpack_uint16(data[32:34])).name,
            "Last used Move Player": unpack_uint16(data[34:36]),
            "Last used Move Opponent": unpack_uint16(data[36:38]),
            "Cought Mon Species": unpack_uint16(data[40:42]),
            "Cought Mon Name": decode_string(data[42:53]),
            "Catch Attempts": int(data[54]),
        }


class SymbolsTab(DebugTab):
    def __init__(self):
        self.symbols_to_display = {
            "gObjectEvents",
            "sChat",
            "gStringVar1",
            "gStringVar2",
            "gStringVar3",
            "gStringVar4",
            "gDisplayedStringBattle",
            "gBattleTypeFlags",
        }
        self.display_mode = {
            "gObjectEvents": None,
            "sChat": "str",
            "gStringVar1": "str",
            "gStringVar2": "str",
            "gStringVar3": "str",
            "gStringVar4": "str",
            "gDisplayedStringBattle": "str",
            "gBattleTypeFlags": "bin",
        }
        self._tv: FancyTreeview
        self._mini_window: Union[tkinter.Toplevel, None] = None

    def draw(self, root: ttk.Notebook):
        frame = ttk.Frame(root, padding=10)
        frame.rowconfigure(0, weight=0)
        frame.rowconfigure(1, weight=0, minsize=5)
        frame.rowconfigure(2, weight=1)

        button = ttk.Button(frame, text="Add Symbol to Watch", padding=0, command=self._add_new_symbol)
        button.grid(row=0, column=0, sticky="NE")

        context_actions = {
            "Remove from List": self._handle_remove_symbol,
            "Show as Hexadecimal Value": self._handle_show_as_hex,
            "Show as String": self._handle_show_as_string,
            "Show as Decimal Value": self._handle_show_as_dec,
            "Show as Binary Value": self._handle_show_as_bin,
        }

        self._tv = FancyTreeview(frame, row=2, height=20, additional_context_actions=context_actions)

        root.add(frame, text="Symbols")

    def _add_new_symbol(self):
        if self._mini_window is not None:
            return

        self._mini_window = tkinter.Toplevel(context.gui.window)
        self._mini_window.title("Add a symbol to list")
        self._mini_window.geometry("480x480")

        def remove_window(event=None):
            self._mini_window.destroy()
            self._mini_window = None

        self._mini_window.protocol("WM_DELETE_WINDOW", remove_window)
        self._mini_window.rowconfigure(1, weight=1)
        self._mini_window.columnconfigure(0, weight=1)

        search_input = ttk.Entry(self._mini_window)
        search_input.grid(row=0, column=0, sticky="NWE")
        search_input.focus_force()

        tv_frame = ttk.Frame(self._mini_window)
        tv_frame.columnconfigure(0, weight=1)
        tv_frame.grid(row=1, column=0, sticky="NWSE")

        tv = ttk.Treeview(
            tv_frame, columns=("name", "address", "length"), show="headings", selectmode="browse", height=22
        )

        tv.column("name", width=300)
        tv.heading("name", text="Symbol Name")

        tv.column("address", width=90)
        tv.heading("address", text="Address")

        tv.column("length", width=90)
        tv.heading("length", text="Length")

        items: dict[str, str] = {}
        detached_items = set()
        for symbol, values in _symbols.items():
            address, length = values
            _, symbol, _ = _reverse_symbols[address]
            if length == 0:
                continue
            if not (symbol.startswith("s") or symbol.startswith("l") or symbol.startswith("g")):
                continue
            if symbol[1] != symbol[1].upper():
                continue
            if symbol in self.symbols_to_display:
                continue

            if symbol not in items:
                items[symbol] = tv.insert("", tkinter.END, text=symbol, values=(symbol, hex(address), hex(length)))

        def handle_input(event=None):
            search_term = search_input.get().strip().lower()
            for key in items:
                if search_term in key.lower() and key in detached_items:
                    tv.reattach(items[key], "", 0)
                    detached_items.remove(key)
                elif search_term not in key.lower() and key not in detached_items:
                    tv.detach(items[key])
                    detached_items.add(key)

        search_input.bind("<KeyRelease>", handle_input)

        def handle_double_click(event):
            if self._mini_window is not None:
                item = tv.identify_row(event.y)
                if item:
                    symbol_name = tv.item(item)["text"]
                    symbol_length = int(tv.item(item).get('values')[2], 16)
                    if tv.item(item)["text"].startswith("s"):
                        self.display_mode[symbol_name] = "str"
                    elif symbol_length == 2 or symbol_length == 4:
                        self.display_mode[symbol_name] = "dec"
                    else:
                        self.display_mode[symbol_name] = "hex"
                    self.update(context.emulator)

        tv.bind("<Double-Button-1>", handle_double_click)

        scrollbar = ttk.Scrollbar(tv_frame, orient=tkinter.VERTICAL, command=tv.yview)
        scrollbar.grid(row=0, column=1, sticky="NWS")
        tv.configure(yscrollcommand=scrollbar.set)
        tv.grid(row=0, column=0, sticky="E")

        def handle_focus_out(event=None):
            if self._mini_window.focus_get() is None:
                remove_window()

        self._mini_window.bind("<FocusOut>", handle_focus_out)
        self._mini_window.bind("<Escape>", remove_window)
        self._mini_window.bind("<Control-q>", remove_window)

        while self._mini_window is not None and self._mini_window.state() != "destroyed":
            self._mini_window.update_idletasks()
            self._mini_window.update()
            time.sleep(1 / 60)

    def update(self, emulator: "LibmgbaEmulator"):
        data = {}

        for symbol in self.symbols_to_display:
            try:
                address, length = get_symbol(symbol.upper())
            except RuntimeError:
                self.symbols_to_display.remove(symbol)
                del self.display_mode[symbol]
                break

            value = emulator.read_bytes(address, length)
            display_mode = self.display_mode.get(symbol, "hex")

            if display_mode == "str":
                data[symbol] = decode_string(value)
            elif display_mode == "dec":
                n = int.from_bytes(value, byteorder="little")
                data[symbol] = f"{value.hex(' ', 1)} ({n})"
            elif display_mode == "bin":
                n = int.from_bytes(value, byteorder="little")
                binary_string = bin(n).removeprefix("0b").rjust(length * 8, '0')
                chunk_size = 4
                chunks = [binary_string[i:i+chunk_size] for i in range(0, len(binary_string), chunk_size)]
                data[symbol] = " ".join(chunks)
            else:
                data[symbol] = value.hex(" ", 1)

        self._tv.update_data(data)

    def _handle_remove_symbol(self, symbol: str):
        self.symbols_to_display.remove(symbol)
        del self.display_mode[symbol]

    def _handle_show_as_hex(self, symbol: str):
        self.display_mode[symbol] = "hex"
    def _handle_show_as_string(self, symbol: str):
        self.display_mode[symbol] = "str"
    def _handle_show_as_dec(self, symbol: str):
        self.display_mode[symbol] = "dec"
    def _handle_show_as_bin(self, symbol: str):
        self.display_mode[symbol] = "bin"


class TrainerTab(DebugTab):
    _tv: FancyTreeview

    def draw(self, root: ttk.Notebook):
        frame = ttk.Frame(root, padding=10)
        self._tv = FancyTreeview(frame)
        root.add(frame, text="Trainer")

    def update(self, emulator: "LibmgbaEmulator"):
        if game_has_started():
            self._tv.update_data(self._get_data())
        else:
            self._tv.update_data({})

    def _get_data(self):
        from modules.trainer import trainer, AcroBikeStates, RunningStates, TileTransitionStates

        party = get_party()

        result = {
            "Name": trainer.get_name(),
            "Gender": trainer.get_gender(),
            "Trainer ID": trainer.get_tid(),
            "Secret ID": trainer.get_sid(),
            "Map": trainer.get_map(),
            "Map Name": trainer.get_map_name(),
            "Local Coordinates": trainer.get_coords(),
            "On Bike": trainer.get_on_bike(),
            "Running State": RunningStates(trainer.get_running_state()).name,
            "Acro Bike State": AcroBikeStates(trainer.get_acro_bike_state()).name,
            "Tile Transition State": TileTransitionStates(trainer.get_tile_transition_state()).name,
            "Facing Direction": trainer.get_facing_direction(),
        }

        for i in range(0, 6):
            key = f"Party Pokémon #{i + 1}"
            if len(party) <= i or party[i].is_empty:
                result[key] = {"__value": "n/a"}
                continue

            result[key] = party[i]

        result["Items"] = get_items()

        return result


class DaycareTab(DebugTab):
    _tv: FancyTreeview

    def draw(self, root: ttk.Notebook):
        frame = ttk.Frame(root, padding=10)
        self._tv = FancyTreeview(frame)
        root.add(frame, text="Daycare")

    def update(self, emulator: "LibmgbaEmulator"):
        self._tv.update_data(self._get_data())

    def _get_data(self):
        data = get_daycare_data()
        if data is None:
            return {}

        pokemon1 = "n/a"
        if data.pokemon1 is not None and not data.pokemon1.is_empty:
            gender = ""
            if data.pokemon1.gender is not None:
                gender = f" ({data.pokemon1.gender})"

            pokemon1 = {
                "__value": f"{data.pokemon1.species.name}{gender}; {data.pokemon1_steps:,} steps",
                "pokemon": data.pokemon1,
                "steps": data.pokemon1_steps,
                "egg_groups": ", ".join(set(data.pokemon1_egg_groups)),
            }

        pokemon2 = "n/a"
        if data.pokemon2 is not None and not data.pokemon2.is_empty:
            gender = ""
            if data.pokemon2.gender is not None:
                gender = f" ({data.pokemon2.gender})"

            pokemon2 = {
                "__value": f"{data.pokemon2.species.name}{gender}; {data.pokemon1_steps:,} steps",
                "pokemon": data.pokemon2,
                "steps": data.pokemon2_steps,
                "egg_groups": ", ".join(set(data.pokemon2_egg_groups)),
            }

        return {
            "Pokémon #1": pokemon1,
            "Pokémon #2": pokemon2,
            "Offspring Personality": data.offspring_personality,
            "Step Counter": data.step_counter,
            "Compatibility": data.compatibility[0].name,
            "Compatibility Reason": data.compatibility[1],
        }


class EventFlagsTab(DebugTab):
    _tv: FancyTreeview

    def draw(self, root: ttk.Notebook):
        frame = ttk.Frame(root, padding=10)

        context_actions = {"Toggle Flag": self._toggle_flag}

        self._tv = FancyTreeview(frame, additional_context_actions=context_actions)
        root.add(frame, text="Event Flags")

    def update(self, emulator: "LibmgbaEmulator"):
        self._tv.update_data(self._get_data())

    def _toggle_flag(self, flag: str):
        set_event_flag(flag)

    def _get_data(self):
        result = {}

        for flag in _event_flags:
            result[flag] = get_event_flag(flag)

        return result


class InputsTab(DebugTab):
    _tv: FancyTreeview

    def draw(self, root: ttk.Notebook):
        frame = ttk.Frame(root, padding=10)
        self._tv = FancyTreeview(frame)
        root.add(frame, text="Inputs")

    def update(self, emulator: "LibmgbaEmulator"):
        self._tv.update_data(self._get_data())

    def _get_data(self):
        from modules.libmgba import input_map

        result = {}
        inputs = context.emulator.get_inputs()

        for input in input_map:
            result[input] = True if input_map[input] & inputs else False

        return result
    

class MapTab(DebugTab):
    def __init__(self, canvas: Canvas):
        self._canvas = canvas
        self._map: MapViewer | None = None
        self._tv: FancyTreeview | None = None
        self._selected_tile: tuple[int, int] | None = None
        self._selected_map: tuple[int, int] | None = None
        self._selected_object: tuple[int, int, int] | None = None
        self._marker_rectangle: tuple[tuple[int, int], tuple[int, int]] | None = None

    def draw(self, root: ttk.Notebook):
        frame = ttk.Frame(root, padding=10)
        self._map = MapViewer(frame, row=1)
        self._tv = FancyTreeview(frame, row=0, height=15, on_highlight=self._handle_selection)
        root.add(frame, text="Map")

    def update(self, emulator: "LibmgbaEmulator"):
<<<<<<< HEAD
        show_different_tile = self._marker_rectangle is not None and get_task('TASK_WEATHERMAIN') != {}
        self._map.update()
=======
        show_different_tile = self._marker_rectangle is not None and get_task("TASK_WEATHERMAIN") != {}
>>>>>>> 70875dd9
        from modules.trainer import trainer

        if trainer.get_tile_transition_state() != 0:
            self._marker_rectangle = None
            self._selected_tile = None
            show_different_tile = False

        self._tv.update_data(self._get_data(show_different_tile))
        if show_different_tile:
            self._canvas.create_rectangle(
                self._marker_rectangle[0], self._marker_rectangle[1], outline="red", dash=(5, 5), width=2
            )

        if self._selected_object is not None:
            scale = self._canvas.winfo_reqwidth() // 240
            map_objects = get_map_objects()
            found = False
            for obj in map_objects:
                if self._selected_object == (obj.map_group, obj.map_num, obj.local_id):
                    object_coords = obj.current_coords
                    previous_coords = obj.previous_coords
                    camera_coords = trainer.get_coords()

                    relative_x = object_coords[0] - camera_coords[0]
                    relative_y = object_coords[1] - camera_coords[1]

                    previous_relative_x = previous_coords[0] - camera_coords[0]
                    previous_relative_y = previous_coords[1] - camera_coords[1]

                    if -7 <= relative_x <= 7 and -5 <= relative_y <= 5:
                        start_x = min(relative_x + 7, previous_relative_x + 7) * 16 * scale
                        start_y = (min(relative_y + 5, previous_relative_y + 5) * 16 - 8) * scale

                        end_x = (max(relative_x + 8, previous_relative_x + 8) * 16) * scale
                        end_y = (max(relative_y + 6, previous_relative_y + 6) * 16 - 8) * scale

                        self._canvas.create_rectangle(
                            (start_x, start_y), (end_x, end_y), outline="blue", dash=(5, 5), width=2
                        )

                    found = True
                    break

            if not found:
                self._selected_object = None

    def on_video_output_click(self, click_location: tuple[int, int], scale: int):
        tile_size = 16
        half_tile_size = tile_size // 2
        tile_x = click_location[0] // tile_size
        tile_y = (click_location[1] + half_tile_size) // tile_size

        current_map_data = get_map_data_for_current_position()
        actual_x = current_map_data.local_position[0] + (tile_x - 7)
        actual_y = current_map_data.local_position[1] + (tile_y - 5)
        if (
            self._selected_tile == (actual_x, actual_y)
            or actual_x < 0
            or actual_x >= current_map_data.map_size[0]
            or actual_y < 0
            or actual_y >= current_map_data.map_size[1]
        ):
            self._selected_tile = None
            self._selected_map = None
            self._marker_rectangle = None
            return

        start_x = tile_x * tile_size * scale
        start_y = (tile_y * tile_size - half_tile_size) * scale
        end_x = (tile_x + 1) * tile_size * scale
        end_y = ((tile_y + 1) * tile_size - half_tile_size) * scale

        self._selected_tile = (actual_x, actual_y)
        self._selected_map = (current_map_data.map_group, current_map_data.map_number)
        self._marker_rectangle = ((start_x, start_y), (end_x, end_y))

    def _get_data(self, show_different_tile: bool):
        if show_different_tile:
            map_group, map_number = self._selected_map
            map_data = get_map_data(map_group, map_number, self._selected_tile)
        else:
            map_data = get_map_data_for_current_position()

        map_objects = get_map_objects()
        object_list = {"__value": len(map_objects)}
        for i in range(len(map_objects)):
            flags = map_objects[i].flags
            if len(flags) == 0:
                flags_value = "None"
            elif len(flags) <= 3:
                flags_value = ", ".join(flags)
            else:
                flags_value = ", ".join(flags[0:3]) + "... +" + str(len(flags) - 3)

            flags_list = {"__value": flags_value}
            for j in range(len(flags)):
                flags_list[str(j)] = flags[j]

            object_list[f"Object #{i}"] = {
                "__value": str(map_objects[i]),
                "Local Position": map_objects[i].current_coords,
                "Elevation": map_objects[i].current_elevation,
                "Local ID": map_objects[i].local_id,
                "Facing Direction": map_objects[i].facing_direction,
                "Movement Type": map_objects[i].movement_type,
                "Movement Direction": map_objects[i].movement_direction,
                "Movement Range X": map_objects[i].range_x,
                "Movement Range Y": map_objects[i].range_y,
                "Trainer Type": map_objects[i].trainer_type,
                "Flags": flags_list,
            }

        return {
            "Map": {
                "__value": map_data.map_name,
                "Size": map_data.map_size,
                "Type": map_data.map_type,
                "Weather": map_data.weather,
                "Cycling possible": map_data.is_cycling_possible,
                "Escaping possible": map_data.is_escaping_possible,
                "Running possible": map_data.is_running_possible,
                "Show Map Name Popup": map_data.is_map_name_popup_shown,
                "Is Dark Cave": map_data.is_dark_cave,
            },
            "Tile": {
                "__value": f"{map_data.local_position[0]}/{map_data.local_position[1]} ({map_data.tile_type})",
                "Elevation": map_data.elevation,
                "Tile Type": map_data.tile_type,
                "Tile Has Encounters": map_data.has_encounters,
                "Collision": bool(map_data.collision),
                "Surfing possible": map_data.is_surfable,
            },
            "Objects": object_list,
        }

    def _handle_selection(self, selected_label: str) -> None:
        self._selected_object = None
        if not selected_label.startswith("Object #"):
            return

        object_index = int(selected_label[8:])
        map_objects = get_map_objects()
        if len(map_objects) <= object_index:
            return

        selected_object = map_objects[object_index]
        self._selected_object = (selected_object.map_group, selected_object.map_num, selected_object.local_id)
        <|MERGE_RESOLUTION|>--- conflicted
+++ resolved
@@ -708,13 +708,9 @@
         root.add(frame, text="Map")
 
     def update(self, emulator: "LibmgbaEmulator"):
-<<<<<<< HEAD
-        show_different_tile = self._marker_rectangle is not None and get_task('TASK_WEATHERMAIN') != {}
-        self._map.update()
-=======
+        from modules.trainer import trainer
+
         show_different_tile = self._marker_rectangle is not None and get_task("TASK_WEATHERMAIN") != {}
->>>>>>> 70875dd9
-        from modules.trainer import trainer
 
         if trainer.get_tile_transition_state() != 0:
             self._marker_rectangle = None
