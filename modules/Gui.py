--- conflicted
+++ resolved
@@ -204,15 +204,9 @@
         self.bot_message = tkinter.Label(group, wraplength=self.GetAdditionalWidth() - 45, justify='left', height=2)
         self.bot_message.grid(row=0, sticky='NW')
 
-<<<<<<< HEAD
-    def _AddVersionNotice(self, row: int, column: int):
-        tkinter.Label(self.frame, text=f'{pokebot_name} {pokebot_version}', foreground='grey',
-                      font=tkinter.font.Font(size=9)).grid(row=row, column=column, sticky='E')
-=======
     def _AddVersionNotice(self, row: int, column: int, columnspan: int = 1):
         tkinter.Label(self.frame, text=f'{profile.rom.game_name} - {pokebot_name} {pokebot_version}', foreground='grey',
                       font=tkinter.font.Font(size=9)).grid(row=row, column=column, columnspan=columnspan, sticky='E')
->>>>>>> 3e84516e
 
     def _SetButtonColour(self, button: tkinter.Button, active_condition: bool,
                          disabled_condition: bool = False) -> None:
