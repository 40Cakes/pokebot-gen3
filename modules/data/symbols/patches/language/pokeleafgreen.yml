--- conflicted
+++ resolved
@@ -637,16 +637,12 @@
   I: 0x0
 EventScript_Open9FDoor3:
   S: 0x0
-<<<<<<< HEAD
 NavelRock_Summit_EventScript_HideHoOh:
   F: 0x0
-=======
-
 # Unused
 CB2_CONTINUESAVEDGAME:
   D: 0x8056958
   F: ~
   I: ~
   J: ~
-  S: ~
->>>>>>> 5479f57c
+  S: ~