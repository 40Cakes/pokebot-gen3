--- conflicted
+++ resolved
@@ -299,11 +299,8 @@
   J: 0x2020030
 gNumSafariBalls:
   J: 0x203990c
-<<<<<<< HEAD
-=======
 gSafariZoneStepCounter:
   J: 0x203990e
->>>>>>> 918295f5
 #--------------------#
 
 #----------------#
