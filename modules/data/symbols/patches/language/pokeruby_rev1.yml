---
#--------------------------------#
#    Overworld / Util Symbols    #
#--------------------------------#
CB2_OVERWORLD:
  F: 0x80547d0
  I: 0x80546f8
  S: 0x80547e0
# Door exit
sub_8080B9C:
  F: 0x80810b8
  I: 0x8080f70
  S: 0x8081058
Task_HandleYesNoInput:
  F: 0x80b5720
  I: 0x80b562c
  S: 0x80b5730
Task_FieldMessageBox:
  F: 0x8064ecc
  I: 0x8064df4
  S: 0x8064edc
Std_MsgboxDefault:
  F: 0x81a4bf8
  I: 0x81a019d
  S: 0x81a2abd
# 0x6
Std_MsgboxYesNo:
  F: 0x81a4c00
  I: 0x81a01a5
  S: 0x81a2ac5
WaitForAorBPress:
  F: 0x80674ed
  I: 0x8067415
  S: 0x80674fd
Task_DuckBGMForPokemonCry:
  F: 0x80758b8
  I: 0x80757dc
  S: 0x80758c4
CB2_FlyRegionMap:
  F: 0x80fc6bc
  I: 0x80fc5b4
  S: 0x80fc6b8
#-------------------------------#

#--------------------#
#    Map Symbols     #
#--------------------#
gMapGroups:
  F: 0x830f1ec
  I: 0x8308a78
  S: 0x830bb20
gRegionMapEntries:
  F: 0x83ef168
  I: 0x83e82e4
  S: 0x83eb370
gWildMonHeaders:
  F: 0x83a40d4
  I: 0x839d948
  S: 0x83a09f0
sTileBitAttributes:
  F: 0x830fa90
  I: 0x830931c
  S: 0x830c3c4
gObjectEvents:
  F: 0x30048b0
  I: 0x30048b0
  S: 0x30048b0
# English rev 1 + 10
gPlayerPartyCount:
  F: 0x3004360
  I: 0x3004360
  S: 0x3004360
# English rev 1 + 10
gPlayerParty:
  F: 0x3004370
  I: 0x3004370
  S: 0x3004370
#----------------#

#-----------------#
#    Main Menu    #
#-----------------#
CB2_InitCopyrightScreenAfterBootup:
  F: 0x813bf2c
  I: 0x813be68
  S: 0x813bf68
MainCB2_Intro:
  F: 0x813bc80
  I: 0x813bbbc
  S: 0x813bcbc
CB2_InitTitleScreen:
  F: 0x807c60c
  I: 0x807c828
  S: 0x807c5ac
MainCB2:
  F: 0x807c970
  I: 0x807c4c4
  S: 0x807c910
CB2_MainMenu:
  F: 0x8009890
  I: 0x8009890
  S: 0x8009890
CB2_ReturnToFieldLocal:
  F: 0x8054b60
  I: 0x8054964
  S: 0x8054a4c
#-----------------#

#---------------------------#
#    SSR/SRA/SGR/Roamers    #
#---------------------------#
gRngValue:
  F: 0x3004828
  I: 0x3004828
  S: 0x3004828
# Fly
Task_MapNamePopup:
  F: 0x80a322c
  I: 0x80a3138
  S: 0x80a323c
CB2_LoadMap:
  F: 0x8054938
  I: 0x8054831
  S: 0x8054948
Task_BattleStart:
  F: 0x8081e7c
  I: 0x8081d34
  S: 0x8081e1c
#--------------------#
#  Battling Symbols  #
#--------------------#
BattleMainCB1:
  F: 0x80109f8
  I: 0x80109f0
  S: 0x80109f0
BattleMainCB2:
  F: 0x800f9dc
  I: 0x800f9d4
  S: 0x800f9d4
gBattleMainFunc:
  F: 0x30042e4
  I: 0x30042e4
  S: 0x30042e4
gBattlerControllerFuncs:
  F: 0x3004340
  I: 0x3004340
  S: 0x3004340
gBattlescriptCurrInstr:
  F: ~ # No need mapping
  I: ~ # No need mapping
  S: ~ # No need mapping
gBattleResults:
  F: 0x30042f0
  I: 0x30042f0
  S: 0x30042f0
GTASKS:
  F: 0x3004b30
  I: 0x3004b30
  S: 0x3004b30
gEnemyParty:
  F: 0x030045d0
  I: 0x030045d0
  S: 0x030045d0
# Turn selection
sub_8012324:
  F: 0x80124f8
  I: 0x80124f0
  S: 0x80124f0
sub_802C098:
  F: 0x802c26c
  I: 0x802c264
  S: 0x802c264
# Turn selection Safari
bx_battle_menu_t6_2:
  F: 0x812b95c
  I: 0x812b854
  S: 0x812b954
HandleEndTurn_FinishBattle:
  F: 0x8013e70
  I: 0x8013e68
  S: 0x8013e68
BattleScript_HandleFaintedMon:
  F: 0x81e1073
  I: 0x81da907
  S: 0x81dd98b
BattleScript_FaintedMonEnd:
  F: 0x81e117e
  I: 0x81daa12
  S: 0x81dda96
CB2_WhiteOut:
  F: 0x8054894
  I: 0x80547bc
  S: 0x80548a4
BattleScript_AskToLearnMove:
  F: 0x81e1311
  I: 0x81daba5
  S: 0x81ddc29
BattleScript_ForgotAndLearnedNewMove:
  F: 0x81e133e
  I: 0x81dabd2
  S: 0x81ddc56
# Replace move
sub_809E260:
  F: 0x809e49c
  I: 0x809e3a8
  S: 0x809e494
CB2_EvolutionSceneUpdate:
  F: 0x8112770
  I: 0x8112668
  S: 0x8112768
Task_EvolutionScene:
  F: 0x811290c
  I: 0x8112804
  S: 0x8112904

#--------------------#

#----------------#
#  Daycare Mode  #
#----------------#
S_EggHatch:
  F: 0x81b8bc8
  I: 0x81b384e
  S: 0x81b5e5b
Task_Fanfare:
  F: 0x80753c8
  I: 0x80752ec
  S: 0x80753d4
#----------------#

#-------------------------#
#    PC Menu / Storage    #
#-------------------------#
Task_PokemonStorageSystem:
  F: 0x80960ec
  I: 0x8095ff8
  S: 0x80960e4
Task_HandleMultichoiceInput:
  F: 0x80b54f0
  I: 0x80b53fc
  S: 0x80b5500
SUB_8096B38:
  F: 0x8096d70
  I: 0x8096c7c
  S: 0x8096d68
#-------------------------#

#--------------#
#   Bag Menu   #
#--------------#
sub_80A3118:
  F: 0x80a3350
  I: 0x80a325c
  S: 0x80a3360
sCurrentBagPocket:
  F: ~ # No need mapping
  I: ~ # No need mapping
  S: ~ # No need mapping
gBagPocketScrollStates:
  F: 0x03005d20
  I: 0x03005d20
  S: 0x03005d20
sub_80A5414:
  F: 0x80a564c
  I: 0x80a5558
  S: 0x80a565c
sub_80A50C8:
  F: 0x80a5300
  I: 0x80a520c
  S: 0x80a5310
#---------------#

#-----------------#
#  In game Menu   #
#-----------------#
# Start Menu
sub_80712B4:
  F: 0x80716c0
  I: 0x80715e4
  S: 0x80716cc
#-----------------#

#----------------#
#   Party Menu   #
#----------------#
HandleDefaultPartyMenu:
  F: 0x808a210
  I: 0x808a0c8
  S: 0x808a1b0
CB2_PartyMenuMain:
  F: 0x806b30c
  I: 0x806b230
  S: 0x806b318
# Pokemon action menu
sub_8089D94:
  F: 0x808a2d0
  I: 0x808a188
  S: 0x808a270
HandleBattlePartyMenu:
  F: 0x8095350
  I: 0x809525c
  S: 0x8095348
Task_HandlePopupMenuInput:
  F: 0x8095640
  I: 0x809554c
  S: 0x8095638
# Pokemon switch
sub_806D198:
  F: 0x806d5c8
  I: 0x806d4ec
  S: 0x806d5d4
HandlePartyMenuSwitchPokemonInput:
  F: 0x806cfa4
  I: 0x806cec8
  S: 0x806cfb0
#----------------#

#-------------------#
#   Fishing Mode    #
#-------------------#
Task_Fishing:
  F: 0x805a7a8
  I: 0x805a6d0
  S: 0x805a7b8
#-------------------#

#---------------------#
#   Pokemon renaming  #
#---------------------#
# 0xa
BattleScript_TryNicknameCaughtMon:
  F: 0x81e22db
  I: 0x81dbb6f
  S: 0x81debf3
sub_80B5AA0:
  F: 0x80b5d34
  I: 0x80b5c40
  S: 0x80b5d44
Task_HandleInput:
  F: 0x80b64d0
  I: 0x80b63dc
  S: 0x80b64e0
# 0x7
BattleScript_GiveCaughtMonEnd:
  F: 0x81e22f0
  I: 0x81dbb84
  S: 0x81dec08
# 0x6
BattleScript_GotAwaySafely:
  F: 0x81e1220
  I: 0x81daab5
  S: 0x81ddb39
namingScreenDataPtr:
  F: 0x83d5d0c
  I: 0x83ced58
  S: 0x83d1d1c
#---------------------#

#---------------------#
#    Berry blending   #
#---------------------#
SUB_80501FC:
  F: 0x8050654
  I: 0x805057c
  S: 0x8050664
gUnknown_08216303:
  F: 0x821e74b
  I: 0x8217fd7
  S: 0x821b07f
gBerryBlenderData:
  F: 0x3004864
  I: 0x3004864
  S: 0x3004864
#---------------------#

#-----------#
#   Feebas  #
#-----------#
# Waterfall
sub_8086F64:
  F: 0x80874a0
  I: 0x8087358
  S: 0x8087440
# Surf
sub_8088954:
  F: 0x8088e90
  I: 0x8088d48
  S: 0x8088e30
#-----------#

#---------------------#
#    Starters Hoenn   #
#---------------------#
Task_StarterChoose2:
  F: 0x810a66c
  I: 0x810a564
  S: 0x810a668
BattleBeginFirstTurn:
  F: 0x8011cd4
  I: 0x8011ccc
  S: 0x8011ccc
#---------------------#

#----------------#
#    Listeners   #
#----------------#
# 0x8
S_RepelWoreOff:
  F: 0x81cb370
  I: 0x81c504a
  S: 0x81c807a
gEggHatchData:
  F: 0x300482c
  I: 0x300482c
  S: 0x300482c
<<<<<<< HEAD
=======
CB2_EggHatch_1:
  F: 0x804341c
  I: 0x8043344
  S: 0x804342c
>>>>>>> a347f18e
# Poison faint 0x5
gUnknown_081A14B8:
  F: 0x81a699c
  I: 0x81a1ed3
  S: 0x81a483a
# 0x8
EventScript_StartTrainerBattle:
  F: 0x81a4c10
  I: 0x81a01b5
  S: 0x81a2ad5
# 0x4
EventScript_DoTrainerBattle:
  F: 0x81a4cf7
  I: 0x81a029c
  S: 0x81a2bbc
#----------------#


# Ununsed symbols that were conflicting with currently used symbols
# We set them to 0x0 to 'get them out of our way' and correctly target the desired symbol
EventScript_SetupRivalOnBikeGfxIdFemale:
  I: 0x0
__fpcmp_parts_f:
  F: 0x0
Common_EventScript_SetupEvilTeamGfxIds:
  I: 0x0<|MERGE_RESOLUTION|>--- conflicted
+++ resolved
@@ -413,13 +413,10 @@
   F: 0x300482c
   I: 0x300482c
   S: 0x300482c
-<<<<<<< HEAD
-=======
 CB2_EggHatch_1:
   F: 0x804341c
   I: 0x8043344
   S: 0x804342c
->>>>>>> a347f18e
 # Poison faint 0x5
 gUnknown_081A14B8:
   F: 0x81a699c
