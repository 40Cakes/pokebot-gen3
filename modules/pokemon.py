--- conflicted
+++ resolved
@@ -1597,16 +1597,9 @@
     if value is None:
         return value
 
-<<<<<<< HEAD
-    if isinstance(value, SpeciesMoveLearnset):
-        debug_dict_callback = getattr(value, "debug_dict_value", None)
-        if callable(debug_dict_callback):
-            return _to_dict_helper(debug_dict_callback())
-=======
     debug_dict_callback = getattr(value, "debug_dict_value", None)
     if callable(debug_dict_callback):
         return _to_dict_helper(debug_dict_callback())
->>>>>>> a2e9cdc0
 
     if type(value) is dict:
         return {k: _to_dict_helper(value[k]) for k in value}
