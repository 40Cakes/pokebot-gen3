--- conflicted
+++ resolved
@@ -582,13 +582,9 @@
         if "EventScript_DoTrainerBattle" in script_ctx.stack:
             is_trainer_battle = True
 
-<<<<<<< HEAD
-        if not is_trainer_battle and (not context.config.battle.battle or not can_battle_happen(self)):
-=======
         if not is_trainer_battle and self.try_to_catch:
             self.choose_action_for_auto_catch()
-        elif not is_trainer_battle and (not context.config.battle.battle or not can_battle_happen()):
->>>>>>> 8af69b7f
+        elif not is_trainer_battle and (not context.config.battle.battle or not can_battle_happen(self)):
             self.choice = "flee"
             self.idx = -1
         elif not check_mon_can_battle(self.current_battler):
@@ -1233,25 +1229,17 @@
     return leveled_mon
 
 
-<<<<<<< HEAD
-def can_battle_happen(battle_opponent: BattleOpponent) -> bool:
-=======
-def can_battle_happen(check_lead_only: bool = False) -> bool:
->>>>>>> 8af69b7f
+def can_battle_happen(battle_opponent: BattleOpponent, check_lead_only: bool = False) -> bool:
     """
     Determines whether the bot can battle with the state of the current party
     :return: True if the party is capable of having a battle, False otherwise
     """
-<<<<<<< HEAD
     can_battle = False
 
-    party = get_party()
-=======
     if check_lead_only:
         party = [get_party()[0]]
     else:
         party = get_party()
->>>>>>> 8af69b7f
     for mon in party:
         if mon_has_enough_hp(mon) and not mon.is_egg:
             for move in mon.moves:
