from typing import Generator

from modules.context import context
from modules.encounter import handle_encounter, EncounterInfo
from modules.map_data import MapRSE
from modules.memory import get_event_flag
from modules.player import get_player_avatar
from modules.pokemon import get_party
from modules.save_data import get_last_heal_location
from . import BattleAction
<<<<<<< HEAD
from ._asserts import (
    assert_has_pokemon_with_any_move,
)
=======
from ._asserts import assert_has_pokemon_with_move, assert_player_has_poke_balls
>>>>>>> 216813db
from ._interface import BotMode, BotModeError
from .util import ensure_facing_direction, navigate_to
from ..battle_strategies import BattleStrategy
from ..battle_strategies.lose_on_purpose import LoseOnPurposeBattleStrategy


class KecleonMode(BotMode):
    @staticmethod
    def name() -> str:
        return "Kecleon"

    @staticmethod
    def is_selectable() -> bool:
        # On R/S, the Kecleon disappears after a whiteout so this mode cannot be used.
        if not context.rom.is_emerald:
            return False
        targeted_tile = get_player_avatar().map_location_in_front
        return targeted_tile in MapRSE.ROUTE119 and targeted_tile.local_position == (31, 6)

    def __init__(self):
        super().__init__()
        self._has_whited_out = False

    def on_battle_started(self, encounter: EncounterInfo | None) -> BattleAction | BattleStrategy | None:
        handle_encounter(encounter, disable_auto_catch=True, enable_auto_battle=True)
        return LoseOnPurposeBattleStrategy()

    def on_whiteout(self) -> bool:
        self._has_whited_out = True
        return True

    def run(self) -> Generator:
<<<<<<< HEAD
        assert_has_pokemon_with_any_move(
            ["Selfdestruct", "Explosion"], "This mode requires a Pokémon with the move Selfdestruct."
        )
=======
        assert_player_has_poke_balls()
        assert_has_pokemon_with_move("Selfdestruct", "This mode requires a Pokémon with the move Selfdestruct.")
>>>>>>> 216813db
        if not (get_event_flag("RECEIVED_DEVON_SCOPE")):
            raise BotModeError("This mode requires the Devon Scope.")
        if get_event_flag("HIDE_ROUTE_119_KECLEON_1"):
            raise BotModeError("This Kecleon has already been encountered.")
        if get_last_heal_location() != MapRSE.FORTREE_CITY:
            raise BotModeError("This mode requires the last heal location to be Fortree City.")
        if len(get_party()) > 1:
            raise BotModeError("This mode requires only one Pokémon in the party.")

        while context.bot_mode != "Manual":
            self._has_whited_out = False
            yield from navigate_to(MapRSE.ROUTE119, (31, 7))
            yield from ensure_facing_direction("Up")
            while not self._has_whited_out:
                context.emulator.press_button("A")
                yield<|MERGE_RESOLUTION|>--- conflicted
+++ resolved
@@ -8,13 +8,7 @@
 from modules.pokemon import get_party
 from modules.save_data import get_last_heal_location
 from . import BattleAction
-<<<<<<< HEAD
-from ._asserts import (
-    assert_has_pokemon_with_any_move,
-)
-=======
-from ._asserts import assert_has_pokemon_with_move, assert_player_has_poke_balls
->>>>>>> 216813db
+from ._asserts import assert_has_pokemon_with_any_move, assert_player_has_poke_balls
 from ._interface import BotMode, BotModeError
 from .util import ensure_facing_direction, navigate_to
 from ..battle_strategies import BattleStrategy
@@ -47,14 +41,8 @@
         return True
 
     def run(self) -> Generator:
-<<<<<<< HEAD
-        assert_has_pokemon_with_any_move(
-            ["Selfdestruct", "Explosion"], "This mode requires a Pokémon with the move Selfdestruct."
-        )
-=======
         assert_player_has_poke_balls()
-        assert_has_pokemon_with_move("Selfdestruct", "This mode requires a Pokémon with the move Selfdestruct.")
->>>>>>> 216813db
+        assert_has_pokemon_with_any_move(["Selfdestruct"], "This mode requires a Pokémon with the move Selfdestruct.")
         if not (get_event_flag("RECEIVED_DEVON_SCOPE")):
             raise BotModeError("This mode requires the Devon Scope.")
         if get_event_flag("HIDE_ROUTE_119_KECLEON_1"):
