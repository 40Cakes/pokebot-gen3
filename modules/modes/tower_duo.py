from typing import Generator

from modules.data.map import MapRSE, MapFRLG

from modules.context import context
from modules.map import get_map_objects
from modules.memory import get_event_flag
from modules.player import get_player_avatar
from ._asserts import assert_no_auto_battle
from ._interface import BotMode, BotModeError
from ._util import navigate_to, walk_one_tile


<<<<<<< HEAD
class TowerDuoMode(BotMode):
    @staticmethod
    def name() -> str:
        return "Tower Duo"
=======
class ModeTowerDuoStates(Enum):
    INTERACT = auto()
    LEAVE_ROOM = auto()


class ModeTowerDuo:
    def __init__(self):
        if not context.selected_pokemon:
            player = get_player_avatar()
            sprites = Path(__file__).parent.parent.parent / "sprites" / "pokemon" / "normal"

            conditions = {
                "Lugia": bool(
                    (
                        context.rom.game_title in ["POKEMON EMER", "POKEMON FIRE", "POKEMON LEAF"]
                        and (
                            (
                                not get_event_flag("CAUGHT_LUGIA")
                                and player.map_group_and_number == MapRSE.NAVEL_ROCK_U.value
                                and player.local_coordinates[0] == 11  # Lugia Y coord
                                and 14 <= player.local_coordinates[1] <= 20  # Anywhere on the Y coord
                            )
                            or (
                                not get_event_flag("FOUGHT_LUGIA")
                                and player.map_group_and_number == MapFRLG.NAVEL_ROCK_B.value
                                and player.local_coordinates[0] == 10  # Lugia Y coord
                                and 16 <= player.local_coordinates[1] <= 21  # Anywhere on the Y coord
                            )
                        )
                    )
                ),
                "Ho-Oh": bool(
                    (
                        context.rom.game_title in ["POKEMON EMER", "POKEMON FIRE", "POKEMON LEAF"]
                        and (
                            (
                                not get_event_flag("CAUGHT_HO_OH")
                                and player.map_group_and_number == MapRSE.NAVEL_ROCK_I.value
                                and player.local_coordinates[0] == 12  # Ho-Oh Y coord
                                and 10 <= player.local_coordinates[1] <= 21  # Anywhere on the Y coord
                            )
                            or (
                                not get_event_flag("FOUGHT_HO_OH")
                                and player.map_group_and_number == MapFRLG.NAVEL_ROCK_A.value
                                and player.local_coordinates[0] == 9  # Ho-Oh Y coord
                                and 13 <= player.local_coordinates[1] <= 19  # Anywhere on the Y coord
                            )
                        )
                    )
                ),
            }

            selections = [
                Selection(
                    button_label="Lugia",
                    button_enable=conditions["Lugia"],
                    button_tooltip="Select Lugia"
                    if conditions["Lugia"]
                    else "Invalid location:\nPlace the player directly in front of Lugia, in Navel Rock",
                    sprite=sprites / "Lugia.png",
                ),
                Selection(
                    button_label="Ho-Oh",
                    button_enable=conditions["Ho-Oh"],
                    button_tooltip="Select Ho-Oh"
                    if conditions["Ho-Oh"]
                    else "Invalid location:\nPlace the player directly in front of Ho-Oh, on Navel Rock",
                    sprite=sprites / "Ho-Oh.png",
                ),
            ]

            options = MultiSelector("Select a tower duo legendary...", selections)
            MultiSelectWindow(context.gui.window, options)

        if context.selected_pokemon in ["Lugia", "Ho-Oh"]:
            self.state: ModeTowerDuoStates = ModeTowerDuoStates.LEAVE_ROOM
        else:
            return
>>>>>>> 3c4bd42a

    @staticmethod
    def is_selectable() -> bool:
        if context.rom.is_rse:
            allowed_maps = [MapRSE.NAVEL_ROCK_I.value, MapRSE.NAVEL_ROCK_U.value]
        else:
            allowed_maps = [MapFRLG.NAVEL_ROCK_B.value, MapFRLG.NAVEL_ROCK_A.value]
        return get_player_avatar().map_group_and_number in allowed_maps

    def run(self) -> Generator:
        assert_no_auto_battle("This mode should not be used with auto-battle.")

        match get_player_avatar().map_group_and_number:
            # Lugia on Emerald
            case MapRSE.NAVEL_ROCK_U.value:
                pokemon_name = "Lugia"
                flag_to_check = "FLAG_CAUGHT_LUGIA"

                def path():
                    yield from navigate_to(13, 19)
                    yield from walk_one_tile("Right")
                    yield from walk_one_tile("Left")
                    yield from walk_one_tile("Right")
                    yield from navigate_to(11, 14)

            # Lugia on FR/LG
            case MapFRLG.NAVEL_ROCK_B.value:
                pokemon_name = "Lugia"
                flag_to_check = "FLAG_CAUGHT_LUGIA"

                def path():
                    yield from navigate_to(12, 20)
                    yield from walk_one_tile("Right")
                    yield from walk_one_tile("Left")
                    yield from walk_one_tile("Right")
                    yield from navigate_to(10, 16)

            # Ho-Oh on Emerald
            case MapRSE.NAVEL_ROCK_I.value:
                pokemon_name = "Ho-Oh"
                flag_to_check = "FLAG_CAUGHT_HO_OH"

                def path():
                    yield from navigate_to(12, 20)
                    yield from walk_one_tile("Right")
                    yield from walk_one_tile("Left")
                    yield from walk_one_tile("Right")
                    yield from navigate_to(12, 10)

            # Ho-Oh on FR/LG
            case MapFRLG.NAVEL_ROCK_A.value:
                pokemon_name = "Ho-Oh"
                flag_to_check = "FLAG_CAUGHT_HO_OH"

                def path():
                    yield from navigate_to(9, 18)
                    yield from walk_one_tile("Right")
                    yield from walk_one_tile("Left")
                    yield from walk_one_tile("Right")
                    yield from navigate_to(9, 12)

            case _:
                raise BotModeError("You are not on the right map.")

        if get_event_flag(flag_to_check):
            raise BotModeError(f"{pokemon_name} has already been caught.")

        while True:
            yield from path()

            while len(get_map_objects()) > 1:
                context.emulator.press_button("A")
                yield

            while "heldMovementActive" not in get_map_objects()[0].flags:
                context.emulator.press_button("B")
                yield<|MERGE_RESOLUTION|>--- conflicted
+++ resolved
@@ -11,91 +11,10 @@
 from ._util import navigate_to, walk_one_tile
 
 
-<<<<<<< HEAD
 class TowerDuoMode(BotMode):
     @staticmethod
     def name() -> str:
         return "Tower Duo"
-=======
-class ModeTowerDuoStates(Enum):
-    INTERACT = auto()
-    LEAVE_ROOM = auto()
-
-
-class ModeTowerDuo:
-    def __init__(self):
-        if not context.selected_pokemon:
-            player = get_player_avatar()
-            sprites = Path(__file__).parent.parent.parent / "sprites" / "pokemon" / "normal"
-
-            conditions = {
-                "Lugia": bool(
-                    (
-                        context.rom.game_title in ["POKEMON EMER", "POKEMON FIRE", "POKEMON LEAF"]
-                        and (
-                            (
-                                not get_event_flag("CAUGHT_LUGIA")
-                                and player.map_group_and_number == MapRSE.NAVEL_ROCK_U.value
-                                and player.local_coordinates[0] == 11  # Lugia Y coord
-                                and 14 <= player.local_coordinates[1] <= 20  # Anywhere on the Y coord
-                            )
-                            or (
-                                not get_event_flag("FOUGHT_LUGIA")
-                                and player.map_group_and_number == MapFRLG.NAVEL_ROCK_B.value
-                                and player.local_coordinates[0] == 10  # Lugia Y coord
-                                and 16 <= player.local_coordinates[1] <= 21  # Anywhere on the Y coord
-                            )
-                        )
-                    )
-                ),
-                "Ho-Oh": bool(
-                    (
-                        context.rom.game_title in ["POKEMON EMER", "POKEMON FIRE", "POKEMON LEAF"]
-                        and (
-                            (
-                                not get_event_flag("CAUGHT_HO_OH")
-                                and player.map_group_and_number == MapRSE.NAVEL_ROCK_I.value
-                                and player.local_coordinates[0] == 12  # Ho-Oh Y coord
-                                and 10 <= player.local_coordinates[1] <= 21  # Anywhere on the Y coord
-                            )
-                            or (
-                                not get_event_flag("FOUGHT_HO_OH")
-                                and player.map_group_and_number == MapFRLG.NAVEL_ROCK_A.value
-                                and player.local_coordinates[0] == 9  # Ho-Oh Y coord
-                                and 13 <= player.local_coordinates[1] <= 19  # Anywhere on the Y coord
-                            )
-                        )
-                    )
-                ),
-            }
-
-            selections = [
-                Selection(
-                    button_label="Lugia",
-                    button_enable=conditions["Lugia"],
-                    button_tooltip="Select Lugia"
-                    if conditions["Lugia"]
-                    else "Invalid location:\nPlace the player directly in front of Lugia, in Navel Rock",
-                    sprite=sprites / "Lugia.png",
-                ),
-                Selection(
-                    button_label="Ho-Oh",
-                    button_enable=conditions["Ho-Oh"],
-                    button_tooltip="Select Ho-Oh"
-                    if conditions["Ho-Oh"]
-                    else "Invalid location:\nPlace the player directly in front of Ho-Oh, on Navel Rock",
-                    sprite=sprites / "Ho-Oh.png",
-                ),
-            ]
-
-            options = MultiSelector("Select a tower duo legendary...", selections)
-            MultiSelectWindow(context.gui.window, options)
-
-        if context.selected_pokemon in ["Lugia", "Ho-Oh"]:
-            self.state: ModeTowerDuoStates = ModeTowerDuoStates.LEAVE_ROOM
-        else:
-            return
->>>>>>> 3c4bd42a
 
     @staticmethod
     def is_selectable() -> bool:
@@ -112,7 +31,7 @@
             # Lugia on Emerald
             case MapRSE.NAVEL_ROCK_U.value:
                 pokemon_name = "Lugia"
-                flag_to_check = "FLAG_CAUGHT_LUGIA"
+                flag_to_check = "CAUGHT_LUGIA"
 
                 def path():
                     yield from navigate_to(13, 19)
@@ -124,7 +43,7 @@
             # Lugia on FR/LG
             case MapFRLG.NAVEL_ROCK_B.value:
                 pokemon_name = "Lugia"
-                flag_to_check = "FLAG_CAUGHT_LUGIA"
+                flag_to_check = "CAUGHT_LUGIA"
 
                 def path():
                     yield from navigate_to(12, 20)
@@ -136,7 +55,7 @@
             # Ho-Oh on Emerald
             case MapRSE.NAVEL_ROCK_I.value:
                 pokemon_name = "Ho-Oh"
-                flag_to_check = "FLAG_CAUGHT_HO_OH"
+                flag_to_check = "CAUGHT_HO_OH"
 
                 def path():
                     yield from navigate_to(12, 20)
@@ -148,7 +67,7 @@
             # Ho-Oh on FR/LG
             case MapFRLG.NAVEL_ROCK_A.value:
                 pokemon_name = "Ho-Oh"
-                flag_to_check = "FLAG_CAUGHT_HO_OH"
+                flag_to_check = "CAUGHT_HO_OH"
 
                 def path():
                     yield from navigate_to(9, 18)
