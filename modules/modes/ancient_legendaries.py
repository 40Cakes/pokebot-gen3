from typing import Generator

from modules.data.map import MapRSE

from modules.context import context
from modules.map import get_map_objects
from modules.memory import get_event_flag
from modules.player import get_player_avatar
from ._asserts import assert_no_auto_battle
from ._interface import BotMode, BotModeError
from ._util import navigate_to, walk_one_tile


class AncientLegendariesMode(BotMode):
    @staticmethod
    def name() -> str:
        return "Ancient Legendaries"

    @staticmethod
    def is_selectable() -> bool:
        player = get_player_avatar()
        allowed_maps = [MapRSE.MARINE_CAVE_A.value, MapRSE.TERRA_CAVE_A.value, MapRSE.SKY_PILLAR_G.value]
        return context.rom.is_rse and player.map_group_and_number in allowed_maps

    def run(self) -> Generator:
        assert_no_auto_battle("This mode should not be used with auto-battle.")

        if not context.rom.is_emerald:  # TODO add RS support
            raise BotModeError("Only Emerald is supported, RS coming soon.")

        match get_player_avatar().map_group_and_number:
            case MapRSE.MARINE_CAVE_A.value:
                pokemon_name = "Kyogre"
                flags_to_check = ("FLAG_DEFEATED_KYOGRE", "FLAG_LEGENDARY_BATTLE_COMPLETED")

                def path():
                    yield from navigate_to(20, 4)
                    yield from walk_one_tile("Down")
                    yield from walk_one_tile("Up")
                    yield from navigate_to(9, 26)

            case MapRSE.TERRA_CAVE_A.value:
                pokemon_name = "Groudon"
                flags_to_check = ("FLAG_DEFEATED_GROUDON", "FLAG_LEGENDARY_BATTLE_COMPLETED")

                def path():
                    yield from navigate_to(5, 4)
                    yield from walk_one_tile("Down")
                    yield from walk_one_tile("Up")
                    yield from navigate_to(17, 26)

            case MapRSE.SKY_PILLAR_G.value:
                pokemon_name = "Rayquaza"
                flags_to_check = ("FLAG_DEFEATED_RAYQUAZA",)

                def path():
                    yield from navigate_to(16, 15)
                    yield from walk_one_tile("Up")
                    yield from walk_one_tile("Up")
                    yield from navigate_to(14, 7)

            case _:
                raise BotModeError("You are not on the right map.")

        for flag in flags_to_check:
            if get_event_flag(flag):
                raise BotModeError(f"{pokemon_name} has already been caught or defeated.")

<<<<<<< HEAD
        while True:
            yield from path()

            while len(get_map_objects()) > 1:
                context.emulator.press_button("A")
                yield

            while "heldMovementActive" not in get_map_objects()[0].flags:
                context.emulator.press_button("B")
                yield
=======
class ModeAncientLegendariesStates(Enum):
    LEAVE_ROOM = auto()
    INTERACT = auto()


class ModeAncientLegendaries:
    def __init__(self):
        if context.rom.game_title != "POKEMON EMER":  # TODO add RS support
            context.message("Only Emerald is supported, RS coming soon.")
            return

        if not context.selected_pokemon:
            player = get_player_avatar()
            sprites = Path(__file__).parent.parent.parent / "sprites" / "pokemon" / "normal"

            conditions = {
                "Kyogre": bool(
                    (
                        context.rom.game_title in ["POKEMON RUBY", "POKEMON SAPP", "POKEMON EMER"]
                        and not get_event_flag("DEFEATED_KYOGRE")
                        and not get_event_flag("LEGENDARY_BATTLE_COMPLETED")
                        and player.map_group_and_number == MapRSE.MARINE_CAVE_A.value
                        and 5 <= player.local_coordinates[0] <= 14
                        and 26 <= player.local_coordinates[1] <= 27
                    )
                ),
                "Groudon": bool(
                    (
                        context.rom.game_title in ["POKEMON RUBY", "POKEMON SAPP", "POKEMON EMER"]
                        and not get_event_flag("DEFEATED_GROUDON")
                        and not get_event_flag("LEGENDARY_BATTLE_COMPLETED")
                        and player.map_group_and_number == MapRSE.TERRA_CAVE_A.value
                        and 11 <= player.local_coordinates[0] <= 17
                        and 26 <= player.local_coordinates[1] <= 27
                    )
                ),
                "Rayquaza": bool(
                    (
                        context.rom.game_title == "POKEMON EMER"
                        and not get_event_flag("DEFEATED_RAYQUAZA")
                        and player.map_group_and_number == MapRSE.SKY_PILLAR_G.value
                        and player.local_coordinates[0] == 14
                        and 4 <= player.local_coordinates[1] <= 12
                    )
                ),
            }

            selections = [
                Selection(
                    button_label="Kyogre",
                    button_enable=conditions["Kyogre"],
                    button_tooltip="Select Kyogre"
                    if conditions["Kyogre"]
                    else "Invalid location:\nPlace the player on the platform in Marine Cave, in front of Kyogre",
                    sprite=sprites / "Kyogre.png",
                ),
                Selection(
                    button_label="Groudon",
                    button_enable=conditions["Groudon"],
                    button_tooltip="Select Groudon"
                    if conditions["Groudon"]
                    else "Invalid location:\nPlace the player on the platform in Terra Cave, in front of Groudon",
                    sprite=sprites / "Groudon.png",
                ),
                Selection(
                    button_label="Rayquaza",
                    button_enable=conditions["Rayquaza"],
                    button_tooltip="Select Rayquaza"
                    if conditions["Rayquaza"]
                    else "Invalid location:\nPlace the player at the top of Sky Pillar, facing Rayquaza",
                    sprite=sprites / "Rayquaza.png",
                ),
            ]

            options = MultiSelector("Select a super-ancient legendary...", selections)
            MultiSelectWindow(context.gui.window, options)

        self.state: ModeAncientLegendariesStates = ModeAncientLegendariesStates.LEAVE_ROOM

    def update_state(self, state: ModeAncientLegendariesStates) -> None:
        self.state: ModeAncientLegendariesStates = state

    def step(self):
        while True:
            player_avatar = get_player_avatar()

            match self.state, context.selected_pokemon:
                # Kyogre
                case ModeAncientLegendariesStates.LEAVE_ROOM, "Kyogre":
                    if player_avatar.local_coordinates == (9, 26):
                        context.emulator.press_button("B")
                        context.emulator.press_button("Down")
                    else:
                        follow_path(  # TODO follow_path() needs reworking (not a generator)
                            [
                                (player_avatar.local_coordinates[0], 27),
                                (18, 27),
                                (18, 14),
                                (14, 14),
                                (14, 4),
                                (20, 4),
                                (20, 99, MapRSE.MARINE_CAVE.value),
                                (14, -99, MapRSE.MARINE_CAVE_A.value),
                                (14, 4),
                                (14, 14),
                                (18, 14),
                                (18, 27),
                                (14, 27),
                            ]
                        )
                        self.update_state(ModeAncientLegendariesStates.INTERACT)
                        continue

                case ModeAncientLegendariesStates.INTERACT, "Kyogre":
                    match get_game_state():
                        case GameState.OVERWORLD:
                            if get_event_flag("HIDE_MARINE_CAVE_KYOGRE"):
                                self.update_state(ModeAncientLegendariesStates.LEAVE_ROOM)
                                continue
                            else:
                                follow_path(  # TODO follow_path() needs reworking (not a generator)
                                    [(player_avatar.local_coordinates[0], 26), (9, 26)]
                                )
                        case GameState.BATTLE:
                            return

                # Groudon
                case ModeAncientLegendariesStates.LEAVE_ROOM, "Groudon":
                    if player_avatar.local_coordinates == (17, 26):
                        context.emulator.press_button("B")
                        context.emulator.press_button("Left")
                    else:
                        follow_path(  # TODO follow_path() needs reworking (not a generator)
                            [
                                (player_avatar.local_coordinates[0], 26),
                                (7, 26),
                                (7, 15),
                                (9, 15),
                                (9, 4),
                                (5, 4),
                                (5, 99, MapRSE.TERRA_CAVE.value),
                                (14, -99, MapRSE.TERRA_CAVE_A.value),
                                (9, 4),
                                (9, 15),
                                (7, 15),
                                (7, 26),
                                (11, 26),
                            ]
                        )
                        self.update_state(ModeAncientLegendariesStates.INTERACT)
                        continue

                case ModeAncientLegendariesStates.INTERACT, "Groudon":
                    match get_game_state():
                        case GameState.OVERWORLD:
                            if get_event_flag("HIDE_TERRA_CAVE_GROUDON"):
                                self.update_state(ModeAncientLegendariesStates.LEAVE_ROOM)
                                continue
                            else:
                                follow_path(  # TODO follow_path() needs reworking (not a generator)
                                    [(player_avatar.local_coordinates[0], 26), (17, 26)]
                                )
                        case GameState.BATTLE:
                            return

                # Rayquaza
                case ModeAncientLegendariesStates.LEAVE_ROOM, "Rayquaza":
                    if player_avatar.local_coordinates[1] <= 7:
                        context.emulator.press_button("B")
                        context.emulator.press_button("Down")
                    else:
                        follow_path(  # TODO follow_path() needs reworking (not a generator)
                            [
                                (14, 11),
                                (12, 11),
                                (12, 15),
                                (16, 15),
                                (16, -99, MapRSE.SKY_PILLAR_F.value),
                                (10, -99, MapRSE.SKY_PILLAR_G.value),
                                (12, 15),
                                (12, 11),
                                (14, 11),
                                (14, 7),
                            ]
                        )
                        self.update_state(ModeAncientLegendariesStates.INTERACT)
                        continue

                case ModeAncientLegendariesStates.INTERACT, "Rayquaza":
                    match get_game_state():
                        case GameState.OVERWORLD:
                            context.emulator.press_button("A")
                        case GameState.BATTLE:
                            return
            yield
>>>>>>> 3c4bd42a
<|MERGE_RESOLUTION|>--- conflicted
+++ resolved
@@ -31,7 +31,7 @@
         match get_player_avatar().map_group_and_number:
             case MapRSE.MARINE_CAVE_A.value:
                 pokemon_name = "Kyogre"
-                flags_to_check = ("FLAG_DEFEATED_KYOGRE", "FLAG_LEGENDARY_BATTLE_COMPLETED")
+                flags_to_check = ("DEFEATED_KYOGRE", "LEGENDARY_BATTLE_COMPLETED")
 
                 def path():
                     yield from navigate_to(20, 4)
@@ -41,7 +41,7 @@
 
             case MapRSE.TERRA_CAVE_A.value:
                 pokemon_name = "Groudon"
-                flags_to_check = ("FLAG_DEFEATED_GROUDON", "FLAG_LEGENDARY_BATTLE_COMPLETED")
+                flags_to_check = ("DEFEATED_GROUDON", "LEGENDARY_BATTLE_COMPLETED")
 
                 def path():
                     yield from navigate_to(5, 4)
@@ -51,7 +51,7 @@
 
             case MapRSE.SKY_PILLAR_G.value:
                 pokemon_name = "Rayquaza"
-                flags_to_check = ("FLAG_DEFEATED_RAYQUAZA",)
+                flags_to_check = ("DEFEATED_RAYQUAZA",)
 
                 def path():
                     yield from navigate_to(16, 15)
@@ -66,7 +66,6 @@
             if get_event_flag(flag):
                 raise BotModeError(f"{pokemon_name} has already been caught or defeated.")
 
-<<<<<<< HEAD
         while True:
             yield from path()
 
@@ -76,201 +75,4 @@
 
             while "heldMovementActive" not in get_map_objects()[0].flags:
                 context.emulator.press_button("B")
-                yield
-=======
-class ModeAncientLegendariesStates(Enum):
-    LEAVE_ROOM = auto()
-    INTERACT = auto()
-
-
-class ModeAncientLegendaries:
-    def __init__(self):
-        if context.rom.game_title != "POKEMON EMER":  # TODO add RS support
-            context.message("Only Emerald is supported, RS coming soon.")
-            return
-
-        if not context.selected_pokemon:
-            player = get_player_avatar()
-            sprites = Path(__file__).parent.parent.parent / "sprites" / "pokemon" / "normal"
-
-            conditions = {
-                "Kyogre": bool(
-                    (
-                        context.rom.game_title in ["POKEMON RUBY", "POKEMON SAPP", "POKEMON EMER"]
-                        and not get_event_flag("DEFEATED_KYOGRE")
-                        and not get_event_flag("LEGENDARY_BATTLE_COMPLETED")
-                        and player.map_group_and_number == MapRSE.MARINE_CAVE_A.value
-                        and 5 <= player.local_coordinates[0] <= 14
-                        and 26 <= player.local_coordinates[1] <= 27
-                    )
-                ),
-                "Groudon": bool(
-                    (
-                        context.rom.game_title in ["POKEMON RUBY", "POKEMON SAPP", "POKEMON EMER"]
-                        and not get_event_flag("DEFEATED_GROUDON")
-                        and not get_event_flag("LEGENDARY_BATTLE_COMPLETED")
-                        and player.map_group_and_number == MapRSE.TERRA_CAVE_A.value
-                        and 11 <= player.local_coordinates[0] <= 17
-                        and 26 <= player.local_coordinates[1] <= 27
-                    )
-                ),
-                "Rayquaza": bool(
-                    (
-                        context.rom.game_title == "POKEMON EMER"
-                        and not get_event_flag("DEFEATED_RAYQUAZA")
-                        and player.map_group_and_number == MapRSE.SKY_PILLAR_G.value
-                        and player.local_coordinates[0] == 14
-                        and 4 <= player.local_coordinates[1] <= 12
-                    )
-                ),
-            }
-
-            selections = [
-                Selection(
-                    button_label="Kyogre",
-                    button_enable=conditions["Kyogre"],
-                    button_tooltip="Select Kyogre"
-                    if conditions["Kyogre"]
-                    else "Invalid location:\nPlace the player on the platform in Marine Cave, in front of Kyogre",
-                    sprite=sprites / "Kyogre.png",
-                ),
-                Selection(
-                    button_label="Groudon",
-                    button_enable=conditions["Groudon"],
-                    button_tooltip="Select Groudon"
-                    if conditions["Groudon"]
-                    else "Invalid location:\nPlace the player on the platform in Terra Cave, in front of Groudon",
-                    sprite=sprites / "Groudon.png",
-                ),
-                Selection(
-                    button_label="Rayquaza",
-                    button_enable=conditions["Rayquaza"],
-                    button_tooltip="Select Rayquaza"
-                    if conditions["Rayquaza"]
-                    else "Invalid location:\nPlace the player at the top of Sky Pillar, facing Rayquaza",
-                    sprite=sprites / "Rayquaza.png",
-                ),
-            ]
-
-            options = MultiSelector("Select a super-ancient legendary...", selections)
-            MultiSelectWindow(context.gui.window, options)
-
-        self.state: ModeAncientLegendariesStates = ModeAncientLegendariesStates.LEAVE_ROOM
-
-    def update_state(self, state: ModeAncientLegendariesStates) -> None:
-        self.state: ModeAncientLegendariesStates = state
-
-    def step(self):
-        while True:
-            player_avatar = get_player_avatar()
-
-            match self.state, context.selected_pokemon:
-                # Kyogre
-                case ModeAncientLegendariesStates.LEAVE_ROOM, "Kyogre":
-                    if player_avatar.local_coordinates == (9, 26):
-                        context.emulator.press_button("B")
-                        context.emulator.press_button("Down")
-                    else:
-                        follow_path(  # TODO follow_path() needs reworking (not a generator)
-                            [
-                                (player_avatar.local_coordinates[0], 27),
-                                (18, 27),
-                                (18, 14),
-                                (14, 14),
-                                (14, 4),
-                                (20, 4),
-                                (20, 99, MapRSE.MARINE_CAVE.value),
-                                (14, -99, MapRSE.MARINE_CAVE_A.value),
-                                (14, 4),
-                                (14, 14),
-                                (18, 14),
-                                (18, 27),
-                                (14, 27),
-                            ]
-                        )
-                        self.update_state(ModeAncientLegendariesStates.INTERACT)
-                        continue
-
-                case ModeAncientLegendariesStates.INTERACT, "Kyogre":
-                    match get_game_state():
-                        case GameState.OVERWORLD:
-                            if get_event_flag("HIDE_MARINE_CAVE_KYOGRE"):
-                                self.update_state(ModeAncientLegendariesStates.LEAVE_ROOM)
-                                continue
-                            else:
-                                follow_path(  # TODO follow_path() needs reworking (not a generator)
-                                    [(player_avatar.local_coordinates[0], 26), (9, 26)]
-                                )
-                        case GameState.BATTLE:
-                            return
-
-                # Groudon
-                case ModeAncientLegendariesStates.LEAVE_ROOM, "Groudon":
-                    if player_avatar.local_coordinates == (17, 26):
-                        context.emulator.press_button("B")
-                        context.emulator.press_button("Left")
-                    else:
-                        follow_path(  # TODO follow_path() needs reworking (not a generator)
-                            [
-                                (player_avatar.local_coordinates[0], 26),
-                                (7, 26),
-                                (7, 15),
-                                (9, 15),
-                                (9, 4),
-                                (5, 4),
-                                (5, 99, MapRSE.TERRA_CAVE.value),
-                                (14, -99, MapRSE.TERRA_CAVE_A.value),
-                                (9, 4),
-                                (9, 15),
-                                (7, 15),
-                                (7, 26),
-                                (11, 26),
-                            ]
-                        )
-                        self.update_state(ModeAncientLegendariesStates.INTERACT)
-                        continue
-
-                case ModeAncientLegendariesStates.INTERACT, "Groudon":
-                    match get_game_state():
-                        case GameState.OVERWORLD:
-                            if get_event_flag("HIDE_TERRA_CAVE_GROUDON"):
-                                self.update_state(ModeAncientLegendariesStates.LEAVE_ROOM)
-                                continue
-                            else:
-                                follow_path(  # TODO follow_path() needs reworking (not a generator)
-                                    [(player_avatar.local_coordinates[0], 26), (17, 26)]
-                                )
-                        case GameState.BATTLE:
-                            return
-
-                # Rayquaza
-                case ModeAncientLegendariesStates.LEAVE_ROOM, "Rayquaza":
-                    if player_avatar.local_coordinates[1] <= 7:
-                        context.emulator.press_button("B")
-                        context.emulator.press_button("Down")
-                    else:
-                        follow_path(  # TODO follow_path() needs reworking (not a generator)
-                            [
-                                (14, 11),
-                                (12, 11),
-                                (12, 15),
-                                (16, 15),
-                                (16, -99, MapRSE.SKY_PILLAR_F.value),
-                                (10, -99, MapRSE.SKY_PILLAR_G.value),
-                                (12, 15),
-                                (12, 11),
-                                (14, 11),
-                                (14, 7),
-                            ]
-                        )
-                        self.update_state(ModeAncientLegendariesStates.INTERACT)
-                        continue
-
-                case ModeAncientLegendariesStates.INTERACT, "Rayquaza":
-                    match get_game_state():
-                        case GameState.OVERWORLD:
-                            context.emulator.press_button("A")
-                        case GameState.BATTLE:
-                            return
-            yield
->>>>>>> 3c4bd42a
+                yield