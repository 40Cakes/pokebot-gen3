--- conflicted
+++ resolved
@@ -217,45 +217,6 @@
                     continue
 
                 if target_spot.coordinates != player_location:
-<<<<<<< HEAD
-                    # Move from the lower lake to the upper lake.
-                    if target_spot.coordinates[1] < 98 <= player_location[1]:
-                        yield from navigate_to(MapRSE.ROUTE119, (25, 107))
-                        yield from walk_one_tile("Right")
-                        yield from navigate_to(MapRSE.ROUTE119, (24, 42))
-                        yield from ensure_facing_direction("Left")
-                        if context.rom.is_rs:
-                            yield from wait_for_task_to_start_and_finish("sub_8088954", "A")
-                        else:
-                            yield from wait_for_task_to_start_and_finish("Task_SurfFieldEffect", "A")
-                        yield
-
-                    # Move from upper lake to the lower lake.
-                    if target_spot.coordinates[1] >= 98 > player_location[1]:
-                        yield from navigate_to(MapRSE.ROUTE119, (25, 43))
-                        yield from walk_one_tile("Up")
-                        yield from navigate_to(MapRSE.ROUTE119, (26, 107))
-                        yield from ensure_facing_direction("Left")
-                        if context.rom.is_rs:
-                            yield from wait_for_task_to_start_and_finish("sub_8088954", "A")
-                        else:
-                            yield from wait_for_task_to_start_and_finish("Task_SurfFieldEffect", "A")
-                        yield
-
-                    # Swim up the waterfall is necessary.
-                    if target_spot.coordinates[1] < 28 < player_location[1]:
-                        yield from navigate_to(MapRSE.ROUTE119, (18, 29))
-                        yield from ensure_facing_direction("Up")
-                        context.emulator.press_button("A")
-
-                        if context.rom.is_rs:
-                            yield from wait_for_task_to_start_and_finish("sub_8086F64", "A")
-                        else:
-                            yield from wait_for_task_to_start_and_finish("Task_UseWaterfall", "A")
-                        yield
-
-=======
->>>>>>> c5603f8b
                     # Surf to the closest tile next to the target.
                     target_tile, direction = _get_nearest_accessible_neighbour(target_spot.coordinates, player_location)
                     yield from navigate_to(MapRSE.ROUTE119, target_tile)
