from typing import Generator

from modules.data.map import MapFRLG, MapRSE

from modules.context import context
from modules.encounter import handle_encounter, log_encounter, judge_encounter, EncounterValue
from modules.gui.multi_select_window import ask_for_choice, Selection
from modules.map import get_map_objects
from modules.memory import (
    get_game_state,
    GameState,
    get_event_var,
)
from modules.player import get_player, get_player_avatar
from modules.pokemon import get_move_by_name, get_opponent
from modules.region_map import FlyDestinationRSE, FlyDestinationFRLG
from modules.roamer import get_roamer
from modules.runtime import get_sprites_path
from modules.save_data import get_save_data
from modules.tasks import get_global_script_context
from ._asserts import assert_save_game_exists, assert_saved_on_map, SavedMapLocation
from ._interface import BotMode, BotModeError, BattleAction
from ._util import (
    soft_reset,
    wait_for_unique_rng_value,
    navigate_to,
    follow_path,
    ensure_facing_direction,
    walk_one_tile,
    wait_until_task_is_active,
    apply_repel,
    replenish_repel,
    RanOutOfRepels,
    fly_to,
)


def _get_allowed_starting_map() -> tuple[int, int]:
    if context.rom.is_frlg:
        return MapFRLG.ONE_ISLAND_A.value
    elif context.rom.is_emerald:
        if get_player().gender == "female":
            return MapRSE.LITTLEROOT_TOWN_D.value
        else:
            return MapRSE.LITTLEROOT_TOWN_B.value
    else:
        # No R/S yet
        return -1, -1


def _get_repel_steps_remaining():
    return get_event_var("REPEL_STEP_COUNT")


class RoamerResetMode(BotMode):
    @staticmethod
    def name() -> str:
        return "Roamer (Reset)"

    @staticmethod
    def is_selectable() -> bool:
        if context.rom.is_emerald and get_event_var("LITTLEROOT_HOUSES_STATE_MAY") != 3:
            return False

        return get_player_avatar().map_group_and_number == _get_allowed_starting_map()

    def __init__(self):
        super().__init__()
        self._should_reset = False
        self._ran_out_of_repels = False

    def on_repel_effect_ended(self) -> None:
        try:
            replenish_repel()
        except RanOutOfRepels:
            self._ran_out_of_repels = True

    def on_battle_started(self) -> BattleAction | None:
        opponent = get_opponent()
        # This excludes `EncounterValue.Roamer` which should not lead to a notification being
        # triggered. _All_ encounters in this mode should be roamers.
        if judge_encounter(opponent) in (EncounterValue.Shiny, EncounterValue.CustomFilterMatch):
            return handle_encounter(opponent, disable_auto_catch=True)
        else:
            self._should_reset = True
            log_encounter(opponent)
            return BattleAction.CustomAction

    def run(self) -> Generator:
        assert_save_game_exists("There is no saved game. Cannot soft reset.")

        if context.rom.is_frlg:
            location_error = "The game has not been saved while standing in the Pokemon Net Center on One Island."
            roamer_level = 50
            highest_encounter_level = 6
        else:
            location_error = "The game has not been saved while standing on the top floor of the player's house."
            roamer_level = 40
            highest_encounter_level = 13
        assert_saved_on_map(SavedMapLocation(_get_allowed_starting_map()), error_message=location_error)

        save_data = get_save_data()
        saved_party = save_data.get_party()

        if saved_party[0].is_egg:
            raise BotModeError("The first Pokémon in your party must not be an egg in order for Repel to work.")

        if saved_party[0].level > roamer_level:
            raise BotModeError(
                f"The first Pokémon in your party has to be level {roamer_level} or lower in order for Repel to work."
            )

        if saved_party[0].level <= highest_encounter_level:
            raise BotModeError(
                f"The first Pokémon in your party has to be at least level {highest_encounter_level + 1} in order for Repel to work."
            )

        if save_data.get_item_bag().number_of_repels == 0:
            raise BotModeError("You do not have any repels in your item bag. Go and get some first!")

        flying_pokemon_index = None
        move_fly = get_move_by_name("Fly")
        for index in range(len(saved_party)):
            for learned_move in saved_party[index].moves:
                if learned_move is not None and learned_move.move == move_fly:
                    flying_pokemon_index = index
                    break
        if flying_pokemon_index is None:
            raise BotModeError("None of your party Pokémon know the move Fly. Please teach it to someone.")

        has_good_ability = not saved_party[0].is_egg and saved_party[0].ability.name in ("Illuminate", "Arena Trap")

        if context.rom.is_frlg:
            yield from self.run_frlg(flying_pokemon_index, has_good_ability)
        elif context.rom.is_emerald:
            yield from self.run_emerald(flying_pokemon_index, has_good_ability)
        else:
            context.message = "Ruby/Sapphire are not supported by this mode."
            context.set_manual_mode()

    def run_emerald(self, flying_pokemon_index: int, has_good_ability: bool):
        roamer_choice = ask_for_choice(
            [
                Selection("Latias", get_sprites_path() / "pokemon" / "normal" / "Latias.png"),
                Selection("Latios", get_sprites_path() / "pokemon" / "normal" / "Latios.png"),
            ],
            window_title="Select a Pokémon...",
        )
        if roamer_choice is None:
            return

        while True:
            self._should_reset = False
            self._ran_out_of_repels = False
            context.emulator.reset_held_buttons()

            yield from soft_reset(mash_random_keys=True)
            yield from wait_for_unique_rng_value()

            while "heldMovementFinished" not in get_map_objects()[0].flags:
                yield

            if get_player().gender == "female":
                yield from navigate_to(1, 2)
            else:
                yield from navigate_to(7, 2)

            yield from walk_one_tile("Up")

            yield from wait_until_task_is_active("Task_HandleMultichoiceInput", "B")
            if roamer_choice == "Latios":
                yield
                context.emulator.press_button("Down")
                yield
                yield

            while get_global_script_context().is_active:
                context.emulator.press_button("A")
                yield

            while "heldMovementFinished" not in get_map_objects()[0].flags or "frozen" in get_map_objects()[0].flags:
                yield

            if get_player().gender == "female":
                yield from navigate_to(2, 8)
            else:
                yield from navigate_to(8, 8)

            yield from walk_one_tile("Down")

            # Cut scene where you get the National Dex
            if get_event_var("DEX_UPGRADE_JOHTO_STARTER_STATE") == 1:
                script_name = "LittlerootTown_ProfessorBirchsLab_EventScript_UpgradeToNationalDex"
                while script_name not in get_global_script_context().stack:
                    context.emulator.press_button("B")
                    yield
                while script_name in get_global_script_context().stack:
                    context.emulator.press_button("B")
                    yield
                yield
                yield
                yield from navigate_to(6, 12)
                yield from walk_one_tile("Down")

            # Fly to Slateport City, as the most efficient place to do this seems to be between
            # there and Route 110
            yield from fly_to(FlyDestinationRSE.SlateportCity)

            # Walk to Slateport's border with Route 110
            yield from navigate_to(15, 0)

            def inner_loop():
                if _get_repel_steps_remaining() <= 0:
                    yield from apply_repel()

                # Walk up to tall grass, spin, return
                yield from walk_one_tile("Up")
                yield from follow_path([(15, 97), (14, 97)])
                directions = ["Down", "Right", "Up", "Left"]
                for index in range(42 if has_good_ability else 62):
                    yield from ensure_facing_direction(directions[index % 4])
                yield from follow_path([(15, 97), (15, 99)])
                yield from walk_one_tile("Down")

                # Run to Battle Tent, enter, leave, go back to Route 110
                # This is necessary because the game saves the last 3 locations the player
                # has been in and avoids them, so we need additional map transitions.
                yield from follow_path([(17, 0), (17, 13), (10, 13)])
                yield from walk_one_tile("Up")
                yield from walk_one_tile("Down")
                yield from follow_path([(17, 13), (17, 0), (15, 0)])

            while not self._should_reset and not self._ran_out_of_repels:
                for _ in inner_loop():
                    if self._should_reset or self._ran_out_of_repels:
                        break
                    yield
            if self._ran_out_of_repels:
                context.message = "Soft resetting after running out of repels."
                continue

            yield from wait_until_task_is_active("Task_DuckBGMForPokemonCry")

    def run_frlg(self, flying_pokemon_index: int, has_good_ability: bool):
        while True:
            self._should_reset = False
            self._ran_out_of_repels = False
            context.emulator.reset_held_buttons()

            yield from soft_reset(mash_random_keys=True)
            yield from wait_for_unique_rng_value()

            while "heldMovementFinished" not in get_map_objects()[0].flags:
                yield

            yield from navigate_to(14, 6)
            yield from ensure_facing_direction("Right")

<<<<<<< HEAD
            yield
            context.emulator.press_button("A")
            yield
=======
            yield from wait_until_task_is_active("Task_DrawFieldMessageBox", "A")
>>>>>>> 5b546fad

            while get_roamer() is None:
                context.emulator.press_button("B")
                yield

            # Leave the building
            while get_player_avatar().map_group_and_number != MapFRLG.ONE_ISLAND.value:
                yield from follow_path([(14, 9), (9, 9)])
                yield from walk_one_tile("Down")

            # Walk to the ferry terminal and up to the sailor
            yield from follow_path([(14, 12), (12, 12), (12, 18)])
            yield from walk_one_tile("Down")
            yield from follow_path([(8, 5)])

            # Talk to the sailor
            while get_game_state() == GameState.OVERWORLD:
                context.emulator.press_button("A")
                yield

            # Wait for the ferry cutscene to finish
            while get_game_state() != GameState.OVERWORLD:
                yield

            # Fly to Pallet Town, as the most efficient place to do this seems to be between there
            # and Route 1
            yield from fly_to(FlyDestinationFRLG.PalletTown)

            # Go to the north of the map, just before Route 1 starts
            yield from walk_one_tile("Right")
            yield from navigate_to(12, 0)

            def inner_loop():
                if _get_repel_steps_remaining() <= 0:
                    yield from apply_repel()

                yield from walk_one_tile("Up")
                directions = ["Left", "Down", "Right", "Up"]
                for index in range(18 if has_good_ability else 36):
                    yield from ensure_facing_direction(directions[index % 4])
                yield from walk_one_tile("Down")

                yield from follow_path([(12, 8), (15, 8)])
                yield from walk_one_tile("Up")
                yield from walk_one_tile("Down")
                yield from follow_path([(12, 8), (12, 0)])

            while not self._should_reset and not self._ran_out_of_repels:
                for _ in inner_loop():
                    if self._should_reset or self._ran_out_of_repels:
                        break
                    yield
            if self._ran_out_of_repels:
                context.message = "Soft resetting after running out of repels."
                continue

            yield from wait_until_task_is_active("Task_DuckBGMForPokemonCry")<|MERGE_RESOLUTION|>--- conflicted
+++ resolved
@@ -256,13 +256,7 @@
             yield from navigate_to(14, 6)
             yield from ensure_facing_direction("Right")
 
-<<<<<<< HEAD
-            yield
-            context.emulator.press_button("A")
-            yield
-=======
             yield from wait_until_task_is_active("Task_DrawFieldMessageBox", "A")
->>>>>>> 5b546fad
 
             while get_roamer() is None:
                 context.emulator.press_button("B")
