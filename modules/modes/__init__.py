--- conflicted
+++ resolved
@@ -18,6 +18,7 @@
         from .berry_blend import BerryBlendMode
         from .bunny_hop import BunnyHopMode
         from .daycare import DaycareMode
+        from .ev_train import EVTrainMode
         from .feebas import FeebasMode
         from .fishing import FishingMode
         from .game_corner import GameCornerMode
@@ -27,6 +28,7 @@
         from .puzzle_solver import PuzzleSolverMode
         from .roamer_reset import RoamerResetMode
         from .rock_smash import RockSmashMode
+        from .safari import SafariMode
         from .spin import SpinMode
         from .starters import StartersMode
         from .sudowoodo import SudowoodoMode
@@ -34,16 +36,12 @@
         from .static_gift_resets import StaticGiftResetsMode
         from .static_soft_resets import StaticSoftResetsMode
         from .sweet_scent import SweetScentMode
-<<<<<<< HEAD
-        from .ev_train import EVTrainMode
-=======
-        from .safari import SafariMode
->>>>>>> a347f18e
 
         _bot_modes = [
             BerryBlendMode,
             BunnyHopMode,
             DaycareMode,
+            EVTrainMode,
             FeebasMode,
             FishingMode,
             GameCornerMode,
@@ -53,6 +51,7 @@
             PuzzleSolverMode,
             RoamerResetMode,
             RockSmashMode,
+            SafariMode,
             SpinMode,
             StartersMode,
             StaticRunAway,
@@ -60,11 +59,6 @@
             StaticSoftResetsMode,
             SweetScentMode,
             SudowoodoMode,
-<<<<<<< HEAD
-            EVTrainMode,
-=======
-            SafariMode,
->>>>>>> a347f18e
         ]
 
         for mode in plugin_get_additional_bot_modes():
