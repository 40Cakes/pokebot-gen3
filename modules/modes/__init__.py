"""Contains modes of operation for the bot."""

from ._interface import BotMode, BotModeError
from typing import Type

_bot_modes: list[Type[BotMode]] = []


def get_bot_modes() -> list[Type[BotMode]]:
    global _bot_modes

    if len(_bot_modes) == 0:
        from .ancient_legendaries import AncientLegendariesMode
        from .bunny_hop import BunnyHopMode
        from .fishing import FishingMode
        from .game_corner import GameCornerMode
        from .roamer_reset import RoamerResetMode
        from .spin import SpinMode
        from .starters import StartersMode
<<<<<<< HEAD
        from .static_gift_resets import StaticGiftResetsMode
        from .static_soft_resets import StaticSoftResetsMode
        from .sudowoodo import SudowoodoMode
        from .tower_duo import TowerDuoMode
=======
        from .static_run_away import StaticRunAway
        from .static_soft_resets import StaticSoftResetsMode
>>>>>>> 92987dba

        _bot_modes = [
            SpinMode,
            StartersMode,
            FishingMode,
            BunnyHopMode,
            StaticSoftResetsMode,
<<<<<<< HEAD
            StaticGiftResetsMode,
            GameCornerMode,
            SudowoodoMode,
            TowerDuoMode,
=======
            StaticRunAway,
>>>>>>> 92987dba
            AncientLegendariesMode,
            RoamerResetMode,
        ]

    return _bot_modes


def get_bot_mode_names() -> list[str]:
    result = ["Manual"]
    for mode in get_bot_modes():
        result.append(mode.name())
    return result


def get_bot_mode_by_name(name: str) -> Type[BotMode] | None:
    for mode in get_bot_modes():
        if mode.name() == name:
            return mode
    return None<|MERGE_RESOLUTION|>--- conflicted
+++ resolved
@@ -17,30 +17,23 @@
         from .roamer_reset import RoamerResetMode
         from .spin import SpinMode
         from .starters import StartersMode
-<<<<<<< HEAD
+        from .sudowoodo import SudowoodoMode
+        from .tower_duo import TowerDuoMode
+        from .static_run_away import StaticRunAway
         from .static_gift_resets import StaticGiftResetsMode
         from .static_soft_resets import StaticSoftResetsMode
-        from .sudowoodo import SudowoodoMode
-        from .tower_duo import TowerDuoMode
-=======
-        from .static_run_away import StaticRunAway
-        from .static_soft_resets import StaticSoftResetsMode
->>>>>>> 92987dba
 
         _bot_modes = [
             SpinMode,
             StartersMode,
             FishingMode,
             BunnyHopMode,
-            StaticSoftResetsMode,
-<<<<<<< HEAD
+            StaticSoftResetsMode
             StaticGiftResetsMode,
             GameCornerMode,
             SudowoodoMode,
             TowerDuoMode,
-=======
             StaticRunAway,
->>>>>>> 92987dba
             AncientLegendariesMode,
             RoamerResetMode,
         ]
