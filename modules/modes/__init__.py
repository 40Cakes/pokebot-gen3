--- conflicted
+++ resolved
@@ -16,15 +16,13 @@
         from .fishing import FishingMode
         from .game_corner import GameCornerMode
         from .nugget_bridge import NuggetBridgeMode
-<<<<<<< HEAD
+        from .puzzle_solver import PuzzleSolverMode
         from .random import RandomMode
-=======
-        from .puzzle_solver import PuzzleSolverMode
->>>>>>> dc3f904d
         from .roamer_reset import RoamerResetMode
         from .rock_smash import RockSmashMode
         from .spin import SpinMode
         from .starters import StartersMode
+        from .sudowoodo import SudowoodoMode
         from .static_run_away import StaticRunAway
         from .static_gift_resets import StaticGiftResetsMode
         from .static_soft_resets import StaticSoftResetsMode
@@ -32,17 +30,11 @@
 
         _bot_modes = [
             BunnyHopMode,
-<<<<<<< HEAD
             DaycareMode,
             FishingMode,
             GameCornerMode,
             NuggetBridgeMode,
-=======
-            FishingMode,
-            GameCornerMode,
-            NuggetBridgeMode,
             PuzzleSolverMode,
->>>>>>> dc3f904d
             RandomMode,
             RoamerResetMode,
             RockSmashMode,
