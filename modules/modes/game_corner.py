--- conflicted
+++ resolved
@@ -43,15 +43,12 @@
 
         if context.rom.is_fr:
             choices = [("Abra", 180), ("Clefairy", 500), ("Dratini", 2800), ("Scyther", 5500), ("Porygon", 9999)]
-<<<<<<< HEAD
         if context.rom.is_lg:
             choices = [("Abra", 120), ("Clefairy", 750), ("Pinsir", 2500), ("Dratini", 4600), ("Porygon", 6500)]
-=======
         elif context.rom.is_lg:
             choices = [("Abra", 120), ("Clefairy", 750), ("Pinsir", 2500), ("Dratini", 4600), ("Porygon", 9999)]
         else:
             raise BotModeError("This mode is not supported on RSE.")
->>>>>>> a5ea5a70
 
         available_options = []
         for pokemon, coins in choices:
