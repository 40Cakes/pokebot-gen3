import random
from enum import Enum, auto
from pathlib import Path

from modules.console import console
from modules.context import context
from modules.data.map import MapRSE, MapFRLG
from modules.encounter import encounter_pokemon
from modules.files import get_rng_state_history, save_rng_state_history
from modules.gui.multi_select_window import Selection, MultiSelector, MultiSelectWindow
from modules.memory import read_symbol, get_game_state, GameState, get_task, write_symbol, unpack_uint32, pack_uint32
from modules.navigation import follow_path
from modules.pokemon import get_party, opponent_changed
from modules.trainer import trainer
from modules.game import decode_string
from modules.map import get_map_objects

config = context.config


class Regions(Enum):
    KANTO_STARTERS = auto()
    JOHTO_STARTERS = auto()
    HOENN_STARTERS = auto()


class BagPositions(Enum):
    TREECKO = 0
    TORCHIC = 1
    MUDKIP = 2


class ModeStarterStates(Enum):
    RESET = auto()
    TITLE = auto()
    OVERWORLD = auto()
    BAG_MENU = auto()
    INJECT_RNG = auto()
    SELECT_STARTER = auto()
    CONFIRM_STARTER = auto()
    RNG_CHECK = auto()
    STARTER_BATTLE = auto()
    THROW_BALL = auto()
    OPPONENT_CRY_START = auto()
    OPPONENT_CRY_END = auto()
    STARTER_CRY = auto()
    STARTER_CRY_END = auto()
    YES_NO = auto()
    EXIT_MENUS = auto()
    FOLLOW_PATH = auto()
    CHECK_STARTER = auto()
    PARTY_FULL = auto()
    LOG_STARTER = auto()


class ModeStarters:
    def __init__(self) -> None:
        if not context.selected_pokemon:
            sprites = Path(__file__).parent.parent.parent / "sprites" / "pokemon" / "normal"

            conditions = {
                "Bulbasaur": bool(
                    (
                        context.rom.game_title in ["POKEMON FIRE", "POKEMON LEAF"]
                        and trainer.get_map() == MapFRLG.PALLET_TOWN_D.value
                        and trainer.get_coords() == (8, 5)
                        and trainer.get_facing_direction() == "Up"
                    )
                ),
                "Charmander": bool(
                    (
                        context.rom.game_title in ["POKEMON FIRE", "POKEMON LEAF"]
                        and trainer.get_map() == MapFRLG.PALLET_TOWN_D.value
                        and trainer.get_coords() == (10, 5)
                        and trainer.get_facing_direction() == "Up"
                    )
                ),
                "Squirtle": bool(
                    (
                        context.rom.game_title in ["POKEMON FIRE", "POKEMON LEAF"]
                        and trainer.get_map() == MapFRLG.PALLET_TOWN_D.value
                        and trainer.get_coords() == (9, 5)
                        and trainer.get_facing_direction() == "Up"
                    )
                ),
                "Random Kanto": bool(
                    (
                        context.rom.game_title in ["POKEMON FIRE", "POKEMON LEAF"]
                        and trainer.get_map() == MapFRLG.PALLET_TOWN_D.value
                        and (trainer.get_coords()[0] in [8, 9, 10] and trainer.get_coords()[1] == 5)
                    )
                ),
                "Chikorita": bool(
                    (
                        context.rom.game_title == "POKEMON EMER"
                        and trainer.get_map() == MapRSE.LITTLEROOT_TOWN_E.value
                        and trainer.get_coords() == (10, 5)
                        and trainer.get_facing_direction() == "Up"
                    )
                ),
                "Cyndaquil": bool(
                    (
                        context.rom.game_title == "POKEMON EMER"
                        and trainer.get_map() == MapRSE.LITTLEROOT_TOWN_E.value
                        and trainer.get_coords() == (8, 5)
                        and trainer.get_facing_direction() == "Up"
                    )
                ),
                "Totodile": bool(
                    (
                        context.rom.game_title == "POKEMON EMER"
                        and trainer.get_map() == MapRSE.LITTLEROOT_TOWN_E.value
                        and trainer.get_coords() == (9, 5)
                        and trainer.get_facing_direction() == "Up"
                    )
                ),
                "Random Johto": bool(
                    (
                        context.rom.game_title == "POKEMON EMER"
                        and trainer.get_map() == MapRSE.LITTLEROOT_TOWN_E.value
                        and (trainer.get_coords()[0] in [8, 9, 10] and trainer.get_coords()[1] == 5)
                    )
                ),
                "Treecko": bool(
                    (
                        context.rom.game_title in ["POKEMON RUBY", "POKEMON SAPP", "POKEMON EMER"]
                        and trainer.get_map() == MapRSE.ROUTE_101.value
                        and (
                            (trainer.get_coords() == (7, 15) and trainer.get_facing_direction() == "Up")
                            or (trainer.get_coords() == (8, 14) and trainer.get_facing_direction() == "Left")
                        )
                    )
                ),
                "Torchic": bool(
                    (
                        context.rom.game_title in ["POKEMON RUBY", "POKEMON SAPP", "POKEMON EMER"]
                        and trainer.get_map() == MapRSE.ROUTE_101.value
                        and (
                            (trainer.get_coords() == (7, 15) and trainer.get_facing_direction() == "Up")
                            or (trainer.get_coords() == (8, 14) and trainer.get_facing_direction() == "Left")
                        )
                    )
                ),
                "Mudkip": bool(
                    (
                        context.rom.game_title in ["POKEMON RUBY", "POKEMON SAPP", "POKEMON EMER"]
                        and trainer.get_map() == MapRSE.ROUTE_101.value
                        and (
                            (trainer.get_coords() == (7, 15) and trainer.get_facing_direction() == "Up")
                            or (trainer.get_coords() == (8, 14) and trainer.get_facing_direction() == "Left")
                        )
                    )
                ),
                "Random Hoenn": bool(
                    (
                        context.rom.game_title in ["POKEMON RUBY", "POKEMON SAPP", "POKEMON EMER"]
                        and trainer.get_map() == MapRSE.ROUTE_101.value
                        and (
                            (trainer.get_coords() == (7, 15) and trainer.get_facing_direction() == "Up")
                            or (trainer.get_coords() == (8, 14) and trainer.get_facing_direction() == "Left")
                        )
                    )
                ),
            }

            if context.rom.game_title in ["POKEMON FIRE", "POKEMON LEAF"]:
                selections = [
                    Selection(
                        button_label="Bulbasaur",
                        button_enable=conditions["Bulbasaur"],
                        button_tooltip="Select Bulbasaur"
                        if conditions["Bulbasaur"]
                        else "Invalid location:\nPlace the trainer facing Bulbasaur's PokéBall in Oak's lab",
                        sprite=sprites / "Bulbasaur.png",
                    ),
                    Selection(
                        button_label="Squirtle",
                        button_enable=conditions["Squirtle"],
                        button_tooltip="Select Squirtle"
                        if conditions["Squirtle"]
                        else "Invalid location:\nPlace the trainer facing Squirtle's PokéBall in Oak's lab",
                        sprite=sprites / "Squirtle.png",
                    ),
                    Selection(
                        button_label="Charmander",
                        button_enable=conditions["Charmander"],
                        button_tooltip="Select Charmander"
                        if conditions["Charmander"]
                        else "Invalid location:\nPlace the trainer facing Charmander's PokéBall in Oak's lab",
                        sprite=sprites / "Charmander.png",
                    ),
                    Selection(
                        button_label="Random",
                        button_enable=conditions["Random Kanto"],
                        button_tooltip="Select Random"
                        if conditions["Random Kanto"]
                        else "Invalid location:\nPlace the trainer facing any PokéBall in Oak's lab",
                        sprite=sprites / "Unown.png",
                    ),
                ]
            elif context.rom.game_title == "POKEMON EMER" and trainer.get_map() == MapRSE.LITTLEROOT_TOWN_E.value:
                selections = [
                    Selection(
                        button_label="Cyndaquil",
                        button_enable=conditions["Cyndaquil"],
                        button_tooltip="Select Cyndaquil"
                        if conditions["Cyndaquil"]
                        else "Invalid location:\nPlace the trainer facing Cyndaquil's PokéBall in Birch's lab",
                        sprite=sprites / "Cyndaquil.png",
                    ),
                    Selection(
                        button_label="Totodile",
                        button_enable=conditions["Totodile"],
                        button_tooltip="Select Totodile"
                        if conditions["Totodile"]
                        else "Invalid location:\nPlace the trainer facing Totodile's PokéBall in Birch's lab",
                        sprite=sprites / "Totodile.png",
                    ),
                    Selection(
                        button_label="Chikorita",
                        button_enable=conditions["Chikorita"],
                        button_tooltip="Select Chikorita"
                        if conditions["Chikorita"]
                        else "Invalid location:\nPlace the trainer facing Chikorita's PokéBall in Birch's lab",
                        sprite=sprites / "Chikorita.png",
                    ),
                    Selection(
                        button_label="Random",
                        button_enable=conditions["Random Johto"],
                        button_tooltip="Select Random"
                        if conditions["Random Johto"]
                        else "Invalid location:\nPlace the trainer facing any PokéBall in Birch's lab",
                        sprite=sprites / "Unown.png",
                    ),
                ]
            else:
                selections = [
                    Selection(
                        button_label="Treecko",
                        button_enable=conditions["Treecko"],
                        button_tooltip="Select Treecko"
                        if conditions["Treecko"]
                        else "Invalid location:\nPlace the trainer facing Birch's bag on Route 101",
                        sprite=sprites / "Treecko.png",
                    ),
                    Selection(
                        button_label="Torchic",
                        button_enable=conditions["Torchic"],
                        button_tooltip="Select Torchic"
                        if conditions["Torchic"]
                        else "Invalid location:\nPlace the trainer facing Birch's bag on Route 101",
                        sprite=sprites / "Torchic.png",
                    ),
                    Selection(
                        button_label="Mudkip",
                        button_enable=conditions["Mudkip"],
                        button_tooltip="Select Mudkip"
                        if conditions["Mudkip"]
                        else "Invalid location:\nPlace the trainer facing Birch's bag on Route 101",
                        sprite=sprites / "Mudkip.png",
                    ),
                    Selection(
                        button_label="Random",
                        button_enable=conditions["Random Hoenn"],
                        button_tooltip="Select Random"
                        if conditions["Random Hoenn"]
                        else "Invalid location:\nPlace the trainer facing Birch's bag on Route 101",
                        sprite=sprites / "Unown.png",
                    ),
                ]

            options = MultiSelector("Select a starter...", selections)
            MultiSelectWindow(context.gui.window, options)
            if context.selected_pokemon in ["Random Kanto", "Random Johto", "Random Hoenn"]:
                context.random_starter = True
            else:
                context.random_starter = False

        if context.selected_pokemon in ["Bulbasaur", "Charmander", "Squirtle", "Random Kanto"]:
            if context.random_starter:
                context.selected_pokemon = random.choice(["Bulbasaur", "Charmander", "Squirtle"])
            self.region: Regions = Regions.KANTO_STARTERS

        elif context.selected_pokemon in ["Chikorita", "Cyndaquil", "Totodile", "Random Johto"]:
            if context.random_starter:
                context.selected_pokemon = random.choice(["Chikorita", "Cyndaquil", "Totodile"])
            self.region: Regions = Regions.JOHTO_STARTERS
            self.start_party_length: int = 0
            if len(get_party()) == 6:
                self.update_state(ModeStarterStates.PARTY_FULL)

        elif context.selected_pokemon in ["Treecko", "Torchic", "Mudkip", "Random Hoenn"]:
            if context.random_starter:
                context.selected_pokemon = random.choice(["Treecko", "Torchic", "Mudkip"])
            self.bag_position: int = BagPositions[context.selected_pokemon.upper()].value
            if context.rom.game_title == "POKEMON EMER":
                self.region = Regions.HOENN_STARTERS
                self.task_bag_cursor: str = "TASK_HANDLESTARTERCHOOSEINPUT"
                self.task_confirm: str = "TASK_HANDLECONFIRMSTARTERINPUT"
                self.task_ball_throw: str = "TASK_PLAYCRYWHENRELEASEDFROMBALL"
                self.task_map_popup: str = "TASK_MAPNAMEPOPUPWINDOW"
            elif context.rom.game_title in ["POKEMON RUBY", "POKEMON SAPP"]:
                self.region = Regions.HOENN_STARTERS
                self.task_bag_cursor: str = "TASK_STARTERCHOOSE2"
                self.task_confirm: str = "TASK_STARTERCHOOSE5"
                self.task_ball_throw: str = "SUB_814146C"
                self.task_map_popup: str = "TASK_MAPNAMEPOPUP"

        if not config.cheats.starters_rng:
            self.rng_history: list = get_rng_state_history(context.selected_pokemon)

        self.state: ModeStarterStates = ModeStarterStates.RESET

    def update_state(self, state: ModeStarterStates):
        self.state: ModeStarterStates = state

    def step(self):
        while True:
            match self.region:
                case Regions.KANTO_STARTERS:
                    match self.state:
                        case ModeStarterStates.RESET:
                            context.emulator.reset()
                            self.update_state(ModeStarterStates.TITLE)

                        case ModeStarterStates.TITLE:
                            match get_game_state():
                                case GameState.TITLE_SCREEN:
                                    context.emulator.press_button(random.choice(["A", "Start", "Left", "Right", "Up"]))
                                case GameState.MAIN_MENU:  # TODO assumes trainer is in Oak's lab, facing a ball
                                    if get_task("TASK_HANDLEMENUINPUT").get("isActive", False):
                                        self.update_state(ModeStarterStates.OVERWORLD)
                                        continue

                        case ModeStarterStates.OVERWORLD:
                            context.message = "Pathing to starter..."
                            if get_task("TASK_HANDLEMENUINPUT").get("isActive", False):
                                context.emulator.press_button("A")
                            elif get_task("TASK_RUNTIMEBASEDEVENTS").get("data", False) != bytearray(
                                b"\x00\x00\x04\x00\x00\x00\x00\x00\x00\x00\x00\x00\x00\x00\x00\x00\x00\x00\x00\x00\x00\x00\x00\x00\x00\x00\x00\x00\x00\x00\x00\x00"
                            ):
                                context.emulator.press_button("B")
                            elif (
                                trainer.get_coords()[0]
                                != ["Bulbasaur", "Squirtle", "Charmander"].index(context.selected_pokemon) + 8
                            ):
                                follow_path(
                                    [(["Bulbasaur", "Squirtle", "Charmander"].index(context.selected_pokemon) + 8, 5)]
                                )
                            elif not trainer.get_facing_direction() == "Up":
                                context.emulator.press_button("Up")
                            else:
                                context.message = "Waiting for a unique frame before continuing..."
                                self.update_state(ModeStarterStates.RNG_CHECK)
                                continue

                        case ModeStarterStates.RNG_CHECK:
                            if config.cheats.starters_rng:
                                self.update_state(ModeStarterStates.SELECT_STARTER)
                            else:
                                rng = unpack_uint32(read_symbol("gRngValue"))
                                if rng in self.rng_history:
                                    pass
                                else:
                                    self.rng_history.append(rng)
                                    if context.random_starter:
                                        save_rng_state_history("Random Kanto", self.rng_history)
                                    else:
                                        save_rng_state_history(context.selected_pokemon, self.rng_history)
                                    self.update_state(ModeStarterStates.SELECT_STARTER)
                                    continue

                        case ModeStarterStates.SELECT_STARTER:  # TODO can be made slightly faster by holding B through chat
                            self.start_party_length = len(get_party())
                            if not get_task("TASK_SCRIPTSHOWMONPIC").get("isActive", False):
                                context.emulator.press_button("A")
<<<<<<< HEAD
                            elif get_task("TASK_DRAWFIELDMESSAGEBOX").get("isActive", False):
=======
                            else:
                                self.update_state(ModeStarterStates.SELECT_STARTER)
                                continue

                        case ModeStarterStates.SELECT_STARTER:  # TODO can be made slightly faster by holding B through chat
                            if get_task("TASK_DRAWFIELDMESSAGEBOX").get("isActive", False):
>>>>>>> 4d1165ba
                                context.emulator.press_button("A")
                            elif not get_task("TASK_SCRIPTSHOWMONPIC").get("isActive", False):
                                context.emulator.press_button("B")
                            else:
                                self.update_state(ModeStarterStates.CONFIRM_STARTER)
                                continue

                        case ModeStarterStates.CONFIRM_STARTER:
                            if len(get_party()) == 0:
                                if config.cheats.starters_rng:
                                    write_symbol("gRngValue", generate_guaranteed_shiny_rng_seed(trainer.get_tid(), trainer.get_sid()))
                                context.emulator.press_button("A")
                            else:
                                self.update_state(ModeStarterStates.EXIT_MENUS)
                                context.message = "Checking if shiny..."
                                continue

                        case ModeStarterStates.EXIT_MENUS:
                            if get_task("SCRIPTMOVEMENT_MOVEOBJECTS").get("isActive", False):
                                context.emulator.press_button("B")
                            elif not read_symbol("sStartMenuWindowId") == bytearray(b"\x01"):
                                context.emulator.press_button("Start")
                            elif (
                                get_task("TASK_STARTMENUHANDLEINPUT").get("isActive", False)
                                or get_task("TASK_HANDLECHOOSEMONINPUT").get("isActive", False)
                                or get_task("TASK_HANDLESELECTIONMENUINPUT").get("isActive", False)
                            ):
                                context.emulator.press_button("A")
                            elif get_task("TASK_DUCKBGMFORPOKEMONCRY").get("isActive", False):
                                self.update_state(ModeStarterStates.LOG_STARTER)
                                continue

                        case ModeStarterStates.LOG_STARTER:
                            encounter_pokemon(get_party()[0])
                            opponent_changed()  # Prevent opponent from being logged if starter is shiny
                            return

                case Regions.JOHTO_STARTERS:
                    match self.state:
                        case ModeStarterStates.PARTY_FULL:
                            console.print(
                                "[red]Your party is full, make some room before using the Johto starters mode!"
                            )
                            context.bot_mode = "Manual"
                            return

                        case ModeStarterStates.RESET:
                            context.emulator.reset()
                            self.update_state(ModeStarterStates.TITLE)

                        case ModeStarterStates.TITLE:
                            match get_game_state():
                                case GameState.TITLE_SCREEN | GameState.MAIN_MENU:
                                    context.emulator.press_button("A")
                                case GameState.OVERWORLD:
                                    self.update_state(ModeStarterStates.OVERWORLD)
                                    continue

                        case ModeStarterStates.OVERWORLD:
                            context.message = "Pathing to starter..."
                            if (
                                trainer.get_coords()[0]
                                != ["Cyndaquil", "Totodile", "Chikorita"].index(context.selected_pokemon) + 8
                            ):
                                follow_path(
                                    [(["Cyndaquil", "Totodile", "Chikorita"].index(context.selected_pokemon) + 8, 5)]
                                )
                            elif not trainer.get_facing_direction() == "Up":
                                context.emulator.press_button("Up")
                            else:
                                self.start_party_length = len(get_party())
                                if get_task("TASK_DRAWFIELDMESSAGE").get("isActive", False):
                                    context.emulator.press_button("A")
                                else:
                                    self.update_state(ModeStarterStates.YES_NO)
                                    continue

                        case ModeStarterStates.YES_NO:
                            if get_task("TASK_HANDLEYESNOINPUT").get("isActive", False):
                                context.emulator.press_button("B")
                            else:
                                context.message = "Waiting for a unique frame before continuing..."
                                self.update_state(ModeStarterStates.RNG_CHECK)
                                continue

                        case ModeStarterStates.RNG_CHECK:
                            if config.cheats.starters_rng:
                                self.update_state(ModeStarterStates.CONFIRM_STARTER)
                            else:
                                rng = unpack_uint32(read_symbol("gRngValue"))
                                if rng in self.rng_history:
                                    pass
                                else:
                                    self.rng_history.append(rng)
                                    if context.random_starter:
                                        save_rng_state_history("Random Johto", self.rng_history)
                                    else:
                                        save_rng_state_history(context.selected_pokemon, self.rng_history)
                                    self.update_state(ModeStarterStates.CONFIRM_STARTER)
                                    continue

                        case ModeStarterStates.CONFIRM_STARTER:
                            if len(get_party()) == self.start_party_length:
                                if config.cheats.starters_rng:
                                    write_symbol("gRngValue", generate_guaranteed_shiny_rng_seed(trainer.get_tid(), trainer.get_sid()))
                                context.emulator.press_button("A")
                            else:
                                self.update_state(ModeStarterStates.EXIT_MENUS)
                                continue

                        case ModeStarterStates.EXIT_MENUS:
                            if config.cheats.starters:
                                self.update_state(ModeStarterStates.CHECK_STARTER)
                                continue
                            else:
                                if get_task("TASK_POKEMONPICWINDOW").get("isActive", False):
                                    context.emulator.press_button("B")
                                elif get_task("TASK_DRAWFIELDMESSAGE").get("isActive", False):
                                    context.emulator.press_button("B")
                                else:
                                    self.update_state(ModeStarterStates.CHECK_STARTER)
                                    continue

                        case ModeStarterStates.CHECK_STARTER:
                            if config.cheats.starters:
                                self.update_state(ModeStarterStates.LOG_STARTER)
                                continue
                            elif get_task("SCRIPTMOVEMENT_MOVEOBJECTS").get("isActive", False):
                                context.emulator.press_button("B")
                            elif not read_symbol("sStartMenuWindowId") == bytearray(b"\x01"):
                                context.emulator.press_button("Start")
                            elif not read_symbol("sStartMenuCursorPos") == bytearray(b"\x01"):
                                context.emulator.press_button("Down")
                            elif (
                                read_symbol("sStartMenuCursorPos") == bytearray(b"\x01")
                                and get_task("TASK_SHOWSTARTMENU").get("isActive", False)
                            ) or get_task("TASK_HANDLECHOOSEMONINPUT").get("isActive", False):
                                context.emulator.press_button("A")
                            elif get_task("TASK_HANDLESLECTIONMENUINPUT").get("isActive", False):
                                context.emulator.press_button("A")
                            elif not get_task("TASK_HANDLEINPUT").get("isActive", False) and not get_task(
                                "TASK_CHANGESUMMARYMON"
                            ).get("isActive", False):
                                context.emulator.press_button("A")
                            else:
                                if ", met at  È5, LITTLEROOT TOWN." in decode_string(read_symbol("gStringVar4")):
                                    print("auidjhw")
                                    self.update_state(ModeStarterStates.LOG_STARTER)
                                else:
                                    context.emulator.press_button("Down")

                        case ModeStarterStates.LOG_STARTER:
                            party = get_party()
                            encounter_pokemon(party[len(party) - 1])
                            opponent_changed()  # Prevent opponent from being logged if starter is shiny
                            return

                case Regions.HOENN_STARTERS:
                    match self.state:
                        case ModeStarterStates.RESET:
                            context.emulator.reset()
                            self.update_state(ModeStarterStates.TITLE)

                        case ModeStarterStates.TITLE:
                            game_state = get_game_state()
                            match game_state:
                                case GameState.TITLE_SCREEN | GameState.MAIN_MENU:
                                    context.emulator.press_button("A")
                                case GameState.OVERWORLD:  # TODO assumes trainer is on Route 101, facing bag
                                    if get_task(self.task_map_popup):
                                        self.update_state(ModeStarterStates.OVERWORLD)
                                        continue

                        case ModeStarterStates.OVERWORLD:
                            if get_game_state() != GameState.CHOOSE_STARTER:
                                context.emulator.press_button("A")
                            else:
                                self.update_state(ModeStarterStates.BAG_MENU)
                                continue

                        case ModeStarterStates.BAG_MENU:
                            cursor_task = get_task(self.task_bag_cursor).get("data", False)
                            if cursor_task:
                                cursor_pos = cursor_task[0]
                                if cursor_pos > self.bag_position:
                                    context.emulator.press_button("Left")
                                elif cursor_pos < self.bag_position:
                                    context.emulator.press_button("Right")
                                elif cursor_pos == self.bag_position:
                                    self.update_state(ModeStarterStates.SELECT_STARTER)
                                    continue

                        case ModeStarterStates.SELECT_STARTER:
                            confirm = get_task(self.task_confirm).get("isActive", False)
                            if not confirm:
                                context.emulator.press_button("A")
                            else:
                                context.message = "Waiting for a unique frame before continuing..."
                                self.update_state(ModeStarterStates.RNG_CHECK)
                                continue

                        case ModeStarterStates.RNG_CHECK:
                            if config.cheats.starters_rng:
                                self.update_state(ModeStarterStates.CONFIRM_STARTER)
                            else:
                                rng = unpack_uint32(read_symbol("gRngValue"))
                                if rng in self.rng_history:
                                    pass
                                else:
                                    self.rng_history.append(rng)
                                    if context.random_starter:
                                        save_rng_state_history("Random Hoenn", self.rng_history)
                                    else:
                                        save_rng_state_history(context.selected_pokemon, self.rng_history)
                                    self.update_state(ModeStarterStates.CONFIRM_STARTER)
                                    continue

                        case ModeStarterStates.CONFIRM_STARTER:
                            if config.cheats.starters:
                                if len(get_party()) > 0:
                                    self.update_state(ModeStarterStates.LOG_STARTER)
                                context.emulator.press_button("A")
                            else:
                                confirm = get_task(self.task_confirm).get("isActive", False)
                                if confirm and get_game_state() != GameState.BATTLE:
                                    if config.cheats.starters_rng:
                                        write_symbol("gRngValue", generate_guaranteed_shiny_rng_seed(trainer.get_tid(), trainer.get_sid()))
                                    context.emulator.press_button("A")
                                else:
                                    self.update_state(ModeStarterStates.THROW_BALL)
                                    continue

                        # Check for ball being thrown
                        case ModeStarterStates.THROW_BALL:
                            if not get_task(self.task_ball_throw).get("isActive", False):
                                context.emulator.press_button("B")
                            else:
                                self.update_state(ModeStarterStates.STARTER_CRY)
                                continue

                        case ModeStarterStates.STARTER_CRY:
                            if get_task("TASK_DUCKBGMFORPOKEMONCRY").get("isActive", False):
                                context.emulator.press_button("A")
                            else:
                                self.update_state(ModeStarterStates.STARTER_CRY_END)
                                continue

                        case ModeStarterStates.STARTER_CRY_END:  # Ensures starter sprite is fully visible before resetting
                            if not get_task("TASK_DUCKBGMFORPOKEMONCRY").get("isActive", True):
                                self.update_state(ModeStarterStates.LOG_STARTER)
                                continue

                        case ModeStarterStates.LOG_STARTER:
                            encounter_pokemon(get_party()[0])
                            opponent_changed()  # Prevent opponent from being logged if starter is shiny
                            return
            yield


def generate_guaranteed_shiny_rng_seed(trainer_id: int, secret_id: int) -> bytes:
    while True:
        seed = random.randint(0, 0xFFFF_FFFF)

        rng_value = seed
        rng_value = (1103515245 * rng_value + 24691) & 0xFFFF_FFFF
        rng_value = (1103515245 * rng_value + 24691) & 0xFFFF_FFFF
        personality_value_upper = rng_value >> 16
        rng_value = (1103515245 * rng_value + 24691) & 0xFFFF_FFFF
        personality_value_lower = rng_value >> 16

        if trainer_id ^ secret_id ^ personality_value_upper ^ personality_value_lower < 8:
            return pack_uint32(seed)<|MERGE_RESOLUTION|>--- conflicted
+++ resolved
@@ -374,16 +374,7 @@
                             self.start_party_length = len(get_party())
                             if not get_task("TASK_SCRIPTSHOWMONPIC").get("isActive", False):
                                 context.emulator.press_button("A")
-<<<<<<< HEAD
                             elif get_task("TASK_DRAWFIELDMESSAGEBOX").get("isActive", False):
-=======
-                            else:
-                                self.update_state(ModeStarterStates.SELECT_STARTER)
-                                continue
-
-                        case ModeStarterStates.SELECT_STARTER:  # TODO can be made slightly faster by holding B through chat
-                            if get_task("TASK_DRAWFIELDMESSAGEBOX").get("isActive", False):
->>>>>>> 4d1165ba
                                 context.emulator.press_button("A")
                             elif not get_task("TASK_SCRIPTSHOWMONPIC").get("isActive", False):
                                 context.emulator.press_button("B")
