import inspect
from types import GeneratorType
from typing import TYPE_CHECKING, Iterable, Generator

from modules.battle_state import BattleOutcome
from modules.context import context
from modules.plugin_interface import BotPlugin
from modules.pokemon import Pokemon
from modules.runtime import get_base_path

if TYPE_CHECKING:
    from modules.encounter import EncounterInfo
    from modules.modes import BotMode, BotListener
    from modules.profiles import Profile


plugins: list[BotPlugin] = []


def load_plugins():
    plugins_dir = get_base_path() / "plugins"
    if not plugins_dir.exists():
        return

    # This plugin needs to be loaded first so that is executed first. That's because it is supposed
    # to set the `gif_path` and `tcg_card_path` properties on wild encounters so that other plugins
    # can use them.
    if context.config.logging.shiny_gifs or context.config.logging.tcg_cards:
        from modules.built_in_plugins.generate_encounter_media import GenerateEncounterMediaPlugin

        plugins.append(GenerateEncounterMediaPlugin())

    if context.config.obs.screenshot or context.config.obs.replay_buffer:
        from modules.built_in_plugins.obs import OBSPlugin

        plugins.append(OBSPlugin())

    if context.config.discord.is_anything_enabled():
        from modules.built_in_plugins.discord_integration import DiscordPlugin

        plugins.append(DiscordPlugin())

    for file in plugins_dir.iterdir():
        if file.name.endswith(".py"):
            module_name = file.name[:-3]
            imported_module = __import__(f"plugins.{module_name}")
            classes = list(
                filter(
                    lambda c: issubclass(c[1], BotPlugin) and c[1] is not BotPlugin,
                    inspect.getmembers(getattr(imported_module, module_name), inspect.isclass),
                )
            )
            if len(classes) == 0:
                raise RuntimeError(f"Could not load plugin `{file.name}`: It did not contain any class.")
            if len(classes) > 1:
                raise RuntimeError(f"Could not load plugin `{file.name}`: It contained more than one class.")
            if not issubclass(classes[0][1], BotPlugin):
                raise RuntimeError(f"Could not load plugin `{file.name}`: Class did not inherit from `BotPlugin`.")

            plugins.append(classes[0][1]())


def plugin_get_additional_bot_modes() -> Iterable["BotMode"]:
    for plugin in plugins:
        yield from plugin.get_additional_bot_modes()


def plugin_get_additional_bot_listeners() -> Iterable["BotListener"]:
    for plugin in plugins:
        yield from plugin.get_additional_bot_listeners()


def plugin_profile_loaded(profile: "Profile") -> None:
    for plugin in plugins:
        plugin.on_profile_loaded(profile)


def plugin_battle_started(encounter: "EncounterInfo | None") -> Generator:
    for plugin in plugins:
        result = plugin.on_battle_started(encounter)
        if isinstance(result, GeneratorType):
            yield from result


def plugin_wild_encounter_visible(encounter: "EncounterInfo") -> Generator:
    for plugin in plugins:
        result = plugin.on_wild_encounter_visible(encounter)
        if isinstance(result, GeneratorType):
            yield from result


def plugin_battle_ended(outcome: "BattleOutcome") -> Generator:
    for plugin in plugins:
        result = plugin.on_battle_ended(outcome)
        if isinstance(result, GeneratorType):
            yield from result


def plugin_logging_encounter(encounter: "EncounterInfo") -> None:
    for plugin in plugins:
        plugin.on_logging_encounter(encounter)


def plugin_pokemon_evolved(evolved_pokemon: "Pokemon") -> Generator:
    for plugin in plugins:
        result = plugin.on_pokemon_evolved(evolved_pokemon)
        if isinstance(result, GeneratorType):
            yield from result


def plugin_egg_starting_to_hatch(hatching_pokemon: "EncounterInfo") -> Generator:
    for plugin in plugins:
        result = plugin.on_egg_starting_to_hatch(hatching_pokemon)
        if isinstance(result, GeneratorType):
            yield from result


def plugin_egg_hatched(hatched_pokemon: "EncounterInfo") -> Generator:
    for plugin in plugins:
        result = plugin.on_egg_hatched(hatched_pokemon)
        if isinstance(result, GeneratorType):
            yield from result


def plugin_whiteout() -> Generator:
    for plugin in plugins:
        result = plugin.on_whiteout()
        if isinstance(result, GeneratorType):
            yield from result


def plugin_judge_encounter(pokemon: Pokemon) -> str | bool:
    for plugin in plugins:
        judgement = plugin.on_judge_encounter(pokemon)
        if judgement is not False:
            return judgement

    return False


<<<<<<< HEAD
def plugin_should_nickname_pokemon(pokemon: Pokemon) -> str:
=======
def plugin_should_nickname_pokemon(pokemon: Pokemon) -> str | None:
>>>>>>> ec8df8ae
    for plugin in plugins:
        nickname = plugin.on_should_nickname_pokemon(pokemon)
        if nickname:
            return nickname

<<<<<<< HEAD
    return ""
=======
    return None
>>>>>>> ec8df8ae
<|MERGE_RESOLUTION|>--- conflicted
+++ resolved
@@ -138,18 +138,10 @@
     return False
 
 
-<<<<<<< HEAD
-def plugin_should_nickname_pokemon(pokemon: Pokemon) -> str:
-=======
 def plugin_should_nickname_pokemon(pokemon: Pokemon) -> str | None:
->>>>>>> ec8df8ae
     for plugin in plugins:
         nickname = plugin.on_should_nickname_pokemon(pokemon)
         if nickname:
             return nickname
 
-<<<<<<< HEAD
-    return ""
-=======
-    return None
->>>>>>> ec8df8ae
+    return None