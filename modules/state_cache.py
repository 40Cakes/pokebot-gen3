import time
from typing import Generic, TypeVar, TYPE_CHECKING

from modules.context import context

if TYPE_CHECKING:
    from modules.memory import GameState
    from modules.player import Player, PlayerAvatar
    from modules.pokemon import Pokemon
<<<<<<< HEAD
    from modules.pokemon_storage import PokemonStorage
=======
    from modules.pokedex import Pokedex
>>>>>>> 87325e60
    from modules.tasks import TaskList

T = TypeVar("T")


class StateCacheItem(Generic[T]):
    def __init__(self, initial_value: T):
        self._value: T = initial_value
        self.frame: int = 0
        self.time: float = time.time()
        self._last_check_frame: int = 0

    @property
    def value(self) -> T:
        return self._value

    @value.setter
    def value(self, new_value: T):
        self._value = new_value
        self.frame = context.emulator.get_frame_count()
        self.time = time.time()
        self._last_check_frame = self.frame

    @property
    def age_in_seconds(self) -> float | None:
        return time.time() - self.time

    @property
    def age_in_frames(self) -> int | None:
        return context.emulator.get_frame_count() - self._last_check_frame

    def checked(self) -> None:
        self._last_check_frame = context.emulator.get_frame_count()


class StateCache:
    def __init__(self):
        self._party: StateCacheItem[list["Pokemon"]] = StateCacheItem([])
        self._opponent: StateCacheItem["Pokemon | None"] = StateCacheItem(None)
        self._player: StateCacheItem["Player | None"] = StateCacheItem(None)
<<<<<<< HEAD
        self._pokemon_storage: StateCacheItem["PokemonStorage | None"] = StateCacheItem(None)
=======
        self._player_avatar: StateCacheItem["PlayerAvatar | None"] = StateCacheItem(None)
        self._pokedex: StateCacheItem["Pokedex | None"] = StateCacheItem(None)
>>>>>>> 87325e60
        self._tasks: StateCacheItem["TaskList | None"] = StateCacheItem(None)
        self._game_state: StateCacheItem["GameState | None"] = StateCacheItem(None)

    @property
    def party(self) -> StateCacheItem[list["Pokemon"]]:
        return self._party

    @party.setter
    def party(self, party: list["Pokemon"]):
        if len(self._party.value) != len(party):
            self._party.value = party
            return

        for i in range(len(self._party.value)):
            if self._party.value[i] != party[i]:
                self._party.value = party
                return

        self._party.checked()

    @property
    def opponent(self) -> StateCacheItem["Pokemon | None"]:
        return self._opponent

    @opponent.setter
    def opponent(self, opponent: "Pokemon | None"):
        if self._opponent.value != opponent:
            self._opponent.value = opponent
        else:
            self._opponent.checked()

    @property
    def player(self) -> StateCacheItem["Player | None"]:
        return self._player

    @player.setter
    def player(self, player: "Player"):
        if self._player.value is None or player != self._player.value:
            self._player.value = player
        else:
            self._player.checked()

    @property
    def player_avatar(self) -> StateCacheItem["PlayerAvatar | None"]:
        return self._player_avatar

    @player_avatar.setter
    def player_avatar(self, player_avatar: "PlayerAvatar"):
        if self._player_avatar.value is None or player_avatar != self._player_avatar.value:
            self._player_avatar.value = player_avatar
        else:
            self._player_avatar.checked()

    @property
    def pokedex(self) -> StateCacheItem["Pokedex | None"]:
        return self._pokedex

    @pokedex.setter
    def pokedex(self, pokedex: "Pokedex"):
        if self._pokedex.value != pokedex:
            self._pokedex.value = pokedex
        else:
            self._pokedex.checked()

    @property
    def pokemon_storage(self) -> StateCacheItem["PokemonStorage | None"]:
        return self._pokemon_storage

    @pokemon_storage.setter
    def pokemon_storage(self, pokemon_storage: "PokemonStorage"):
        if self._pokemon_storage.value is None or self._pokemon_storage.value != pokemon_storage:
            self._pokemon_storage.value = pokemon_storage
        else:
            self._pokemon_storage.checked()

    @property
    def tasks(self) -> StateCacheItem["TaskList | None"]:
        return self._tasks

    @tasks.setter
    def tasks(self, tasks: "TaskList"):
        if self._tasks.value != tasks:
            self._tasks.value = tasks
        else:
            self._tasks.checked()

    @property
    def game_state(self) -> StateCacheItem["GameState | None"]:
        return self._game_state

    @game_state.setter
    def game_state(self, new_game_state: "GameState"):
        if self._game_state.value != new_game_state:
            self._game_state.value = new_game_state
        else:
            self._game_state.checked()


state_cache: StateCache = StateCache()<|MERGE_RESOLUTION|>--- conflicted
+++ resolved
@@ -7,11 +7,8 @@
     from modules.memory import GameState
     from modules.player import Player, PlayerAvatar
     from modules.pokemon import Pokemon
-<<<<<<< HEAD
     from modules.pokemon_storage import PokemonStorage
-=======
     from modules.pokedex import Pokedex
->>>>>>> 87325e60
     from modules.tasks import TaskList
 
 T = TypeVar("T")
@@ -52,12 +49,9 @@
         self._party: StateCacheItem[list["Pokemon"]] = StateCacheItem([])
         self._opponent: StateCacheItem["Pokemon | None"] = StateCacheItem(None)
         self._player: StateCacheItem["Player | None"] = StateCacheItem(None)
-<<<<<<< HEAD
-        self._pokemon_storage: StateCacheItem["PokemonStorage | None"] = StateCacheItem(None)
-=======
         self._player_avatar: StateCacheItem["PlayerAvatar | None"] = StateCacheItem(None)
         self._pokedex: StateCacheItem["Pokedex | None"] = StateCacheItem(None)
->>>>>>> 87325e60
+        self._pokemon_storage: StateCacheItem["PokemonStorage | None"] = StateCacheItem(None)
         self._tasks: StateCacheItem["TaskList | None"] = StateCacheItem(None)
         self._game_state: StateCacheItem["GameState | None"] = StateCacheItem(None)
 
