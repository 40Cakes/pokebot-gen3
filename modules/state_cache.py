import time
from typing import Generic, TypeVar, TYPE_CHECKING

from modules.context import context

if TYPE_CHECKING:
    from modules.items import ItemBag, ItemStorage
    from modules.memory import GameState
    from modules.player import Player, PlayerAvatar
    from modules.pokemon import Pokemon
    from modules.pokemon_storage import PokemonStorage
    from modules.pokedex import Pokedex
    from modules.tasks import TaskList

T = TypeVar("T")


class StateCacheItem(Generic[T]):
    def __init__(self, initial_value: T):
        self._value: T = initial_value
        self.frame: int = 0
        self.time: float = time.time()
        self._last_check_frame: int = 0

    @property
    def value(self) -> T:
        return self._value

    @value.setter
    def value(self, new_value: T):
        self._value = new_value
        self.frame = context.emulator.get_frame_count()
        self.time = time.time()
        self._last_check_frame = self.frame

    @property
    def age_in_seconds(self) -> float | None:
        return time.time() - self.time

    @property
    def age_in_frames(self) -> int | None:
        return context.emulator.get_frame_count() - self._last_check_frame

    def checked(self) -> None:
        self._last_check_frame = context.emulator.get_frame_count()


class StateCache:
    def __init__(self):
        self._party: StateCacheItem[list["Pokemon"]] = StateCacheItem([])
        self._opponent: StateCacheItem["Pokemon | None"] = StateCacheItem(None)
        self._player: StateCacheItem["Player | None"] = StateCacheItem(None)
<<<<<<< HEAD
        self._item_bag: StateCacheItem["ItemBag | None"] = StateCacheItem(None)
        self._item_storage: StateCacheItem["ItemStorage | None"] = StateCacheItem(None)
=======
        self._player_avatar: StateCacheItem["PlayerAvatar | None"] = StateCacheItem(None)
        self._pokedex: StateCacheItem["Pokedex | None"] = StateCacheItem(None)
        self._pokemon_storage: StateCacheItem["PokemonStorage | None"] = StateCacheItem(None)
>>>>>>> 3457143d
        self._tasks: StateCacheItem["TaskList | None"] = StateCacheItem(None)
        self._game_state: StateCacheItem["GameState | None"] = StateCacheItem(None)

    @property
    def party(self) -> StateCacheItem[list["Pokemon"]]:
        return self._party

    @party.setter
    def party(self, party: list["Pokemon"]):
        if len(self._party.value) != len(party):
            self._party.value = party
            return

        for i in range(len(self._party.value)):
            if self._party.value[i] != party[i]:
                self._party.value = party
                return

        self._party.checked()

    @property
    def opponent(self) -> StateCacheItem["Pokemon | None"]:
        return self._opponent

    @opponent.setter
    def opponent(self, opponent: "Pokemon | None"):
        if self._opponent.value != opponent:
            self._opponent.value = opponent
        else:
            self._opponent.checked()

    @property
    def player(self) -> StateCacheItem["Player | None"]:
        return self._player

    @player.setter
    def player(self, player: "Player"):
        if self._player.value is None or player != self._player.value:
            self._player.value = player
        else:
            self._player.checked()

    @property
    def player_avatar(self) -> StateCacheItem["PlayerAvatar | None"]:
        return self._player_avatar

    @player_avatar.setter
    def player_avatar(self, player_avatar: "PlayerAvatar"):
        if self._player_avatar.value is None or player_avatar != self._player_avatar.value:
            self._player_avatar.value = player_avatar
        else:
            self._player_avatar.checked()

    @property
    def pokedex(self) -> StateCacheItem["Pokedex | None"]:
        return self._pokedex

    @pokedex.setter
    def pokedex(self, pokedex: "Pokedex"):
        if self._pokedex.value != pokedex:
            self._pokedex.value = pokedex
        else:
            self._pokedex.checked()

    @property
    def pokemon_storage(self) -> StateCacheItem["PokemonStorage | None"]:
        return self._pokemon_storage

    @pokemon_storage.setter
    def pokemon_storage(self, pokemon_storage: "PokemonStorage"):
        if self._pokemon_storage.value is None or self._pokemon_storage.value != pokemon_storage:
            self._pokemon_storage.value = pokemon_storage
        else:
            self._pokemon_storage.checked()

    @property
    def item_bag(self) -> StateCacheItem["ItemBag | None"]:
        return self._item_bag

    @item_bag.setter
    def item_bag(self, item_bag: "ItemBag"):
        if self._item_bag.value is None or self._item_bag.value != item_bag:
            self._item_bag.value = item_bag
        else:
            self._item_bag.checked()

    @property
    def item_storage(self) -> StateCacheItem["ItemStorage | None"]:
        return self._item_storage

    @item_storage.setter
    def item_storage(self, item_storage: "ItemStorage"):
        if self._item_storage.value is None or self._item_storage.value != item_storage:
            self._item_storage.value = item_storage
        else:
            self._item_storage.checked()

    @property
    def tasks(self) -> StateCacheItem["TaskList | None"]:
        return self._tasks

    @tasks.setter
    def tasks(self, tasks: "TaskList"):
        if self._tasks.value != tasks:
            self._tasks.value = tasks
        else:
            self._tasks.checked()

    @property
    def game_state(self) -> StateCacheItem["GameState | None"]:
        return self._game_state

    @game_state.setter
    def game_state(self, new_game_state: "GameState"):
        if self._game_state.value != new_game_state:
            self._game_state.value = new_game_state
        else:
            self._game_state.checked()


state_cache: StateCache = StateCache()<|MERGE_RESOLUTION|>--- conflicted
+++ resolved
@@ -50,14 +50,11 @@
         self._party: StateCacheItem[list["Pokemon"]] = StateCacheItem([])
         self._opponent: StateCacheItem["Pokemon | None"] = StateCacheItem(None)
         self._player: StateCacheItem["Player | None"] = StateCacheItem(None)
-<<<<<<< HEAD
-        self._item_bag: StateCacheItem["ItemBag | None"] = StateCacheItem(None)
-        self._item_storage: StateCacheItem["ItemStorage | None"] = StateCacheItem(None)
-=======
         self._player_avatar: StateCacheItem["PlayerAvatar | None"] = StateCacheItem(None)
         self._pokedex: StateCacheItem["Pokedex | None"] = StateCacheItem(None)
         self._pokemon_storage: StateCacheItem["PokemonStorage | None"] = StateCacheItem(None)
->>>>>>> 3457143d
+        self._item_bag: StateCacheItem["ItemBag | None"] = StateCacheItem(None)
+        self._item_storage: StateCacheItem["ItemStorage | None"] = StateCacheItem(None)
         self._tasks: StateCacheItem["TaskList | None"] = StateCacheItem(None)
         self._game_state: StateCacheItem["GameState | None"] = StateCacheItem(None)
 
