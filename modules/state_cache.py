import time
from typing import Generic, TypeVar, TYPE_CHECKING

from modules.context import context

if TYPE_CHECKING:
    from modules.memory import GameState
    from modules.player import Player
    from modules.pokemon import Pokemon
    from modules.tasks import TaskList

T = TypeVar("T")


class StateCacheItem(Generic[T]):
    def __init__(self, initial_value: T):
        self._value: T = initial_value
        self.frame: int = 0
        self.time: float = time.time()
        self._last_check_frame: int = 0

    @property
    def value(self) -> T:
        return self._value

    @value.setter
    def value(self, new_value: T):
        self._value = new_value
        self.frame = context.emulator.get_frame_count()
        self.time = time.time()
        self._last_check_frame = self.frame

    @property
    def age_in_seconds(self) -> float | None:
        return time.time() - self.time

    @property
    def age_in_frames(self) -> int | None:
        return context.emulator.get_frame_count() - self._last_check_frame

    def checked(self) -> None:
        self._last_check_frame = context.emulator.get_frame_count()


class StateCache:
    def __init__(self):
        self._party: StateCacheItem[list["Pokemon"]] = StateCacheItem([])
        self._opponent: StateCacheItem["Pokemon | None"] = StateCacheItem(None)
<<<<<<< HEAD
        self._tasks: StateCacheItem["TaskList | None"] = StateCacheItem(None)
=======
        self._player: StateCacheItem["Player | None"] = StateCacheItem(None)
>>>>>>> de78e0a3
        self._game_state: StateCacheItem["GameState | None"] = StateCacheItem(None)

    @property
    def party(self) -> StateCacheItem[list["Pokemon"]]:
        return self._party

    @party.setter
    def party(self, party: list["Pokemon"]):
        if len(self._party.value) != len(party):
            self._party.value = party
            return

        for i in range(len(self._party.value)):
            if self._party.value[i] != party[i]:
                self._party.value = party
                return

        self._party.checked()

    @property
    def opponent(self) -> StateCacheItem["Pokemon | None"]:
        return self._opponent

    @opponent.setter
    def opponent(self, opponent: "Pokemon | None"):
        if self._opponent.value != opponent:
            self._opponent.value = opponent
        else:
            self._opponent.checked()

    @property
<<<<<<< HEAD
    def tasks(self) -> StateCacheItem["TaskList | None"]:
        return self._tasks

    @tasks.setter
    def tasks(self, tasks: "TaskList"):
        if self._tasks.value != tasks:
            self._tasks.value = tasks
        else:
            self._tasks.checked()
=======
    def player(self) -> StateCacheItem["Player | None"]:
        return self._player

    @player.setter
    def player(self, player: "Player"):
        if self._opponent.value is None or player != self._opponent.value:
            self._player.value = player
>>>>>>> de78e0a3

    @property
    def game_state(self) -> StateCacheItem["GameState | None"]:
        return self._game_state

    @game_state.setter
    def game_state(self, new_game_state: "GameState"):
        if self._game_state.value != new_game_state:
            self._game_state.value = new_game_state
        else:
            self._game_state.checked()


state_cache: StateCache = StateCache()<|MERGE_RESOLUTION|>--- conflicted
+++ resolved
@@ -46,11 +46,8 @@
     def __init__(self):
         self._party: StateCacheItem[list["Pokemon"]] = StateCacheItem([])
         self._opponent: StateCacheItem["Pokemon | None"] = StateCacheItem(None)
-<<<<<<< HEAD
+        self._player: StateCacheItem["Player | None"] = StateCacheItem(None)
         self._tasks: StateCacheItem["TaskList | None"] = StateCacheItem(None)
-=======
-        self._player: StateCacheItem["Player | None"] = StateCacheItem(None)
->>>>>>> de78e0a3
         self._game_state: StateCacheItem["GameState | None"] = StateCacheItem(None)
 
     @property
@@ -82,7 +79,15 @@
             self._opponent.checked()
 
     @property
-<<<<<<< HEAD
+    def player(self) -> StateCacheItem["Player | None"]:
+        return self._player
+
+    @player.setter
+    def player(self, player: "Player"):
+        if self._opponent.value is None or player != self._opponent.value:
+            self._player.value = player
+
+    @property
     def tasks(self) -> StateCacheItem["TaskList | None"]:
         return self._tasks
 
@@ -92,15 +97,6 @@
             self._tasks.value = tasks
         else:
             self._tasks.checked()
-=======
-    def player(self) -> StateCacheItem["Player | None"]:
-        return self._player
-
-    @player.setter
-    def player(self, player: "Player"):
-        if self._opponent.value is None or player != self._opponent.value:
-            self._player.value = player
->>>>>>> de78e0a3
 
     @property
     def game_state(self) -> StateCacheItem["GameState | None"]:
