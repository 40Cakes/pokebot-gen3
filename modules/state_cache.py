import time
from typing import Generic, TypeVar, TYPE_CHECKING

from modules.context import context

if TYPE_CHECKING:
    from modules.memory import GameState
    from modules.player import Player, PlayerAvatar
    from modules.pokemon import Pokemon
    from modules.pokedex import Pokedex
    from modules.tasks import TaskList

T = TypeVar("T")


class StateCacheItem(Generic[T]):
    def __init__(self, initial_value: T):
        self._value: T = initial_value
        self.frame: int = 0
        self.time: float = time.time()
        self._last_check_frame: int = 0

    @property
    def value(self) -> T:
        return self._value

    @value.setter
    def value(self, new_value: T):
        self._value = new_value
        self.frame = context.emulator.get_frame_count()
        self.time = time.time()
        self._last_check_frame = self.frame

    @property
    def age_in_seconds(self) -> float | None:
        return time.time() - self.time

    @property
    def age_in_frames(self) -> int | None:
        return context.emulator.get_frame_count() - self._last_check_frame

    def checked(self) -> None:
        self._last_check_frame = context.emulator.get_frame_count()


class StateCache:
    def __init__(self):
        self._party: StateCacheItem[list["Pokemon"]] = StateCacheItem([])
        self._opponent: StateCacheItem["Pokemon | None"] = StateCacheItem(None)
        self._player: StateCacheItem["Player | None"] = StateCacheItem(None)
<<<<<<< HEAD
        self._pokedex: StateCacheItem["Pokedex | None"] = StateCacheItem(None)
=======
        self._player_avatar: StateCacheItem["PlayerAvatar | None"] = StateCacheItem(None)
>>>>>>> 15cc124d
        self._tasks: StateCacheItem["TaskList | None"] = StateCacheItem(None)
        self._game_state: StateCacheItem["GameState | None"] = StateCacheItem(None)

    @property
    def party(self) -> StateCacheItem[list["Pokemon"]]:
        return self._party

    @party.setter
    def party(self, party: list["Pokemon"]):
        if len(self._party.value) != len(party):
            self._party.value = party
            return

        for i in range(len(self._party.value)):
            if self._party.value[i] != party[i]:
                self._party.value = party
                return

        self._party.checked()

    @property
    def opponent(self) -> StateCacheItem["Pokemon | None"]:
        return self._opponent

    @opponent.setter
    def opponent(self, opponent: "Pokemon | None"):
        if self._opponent.value != opponent:
            self._opponent.value = opponent
        else:
            self._opponent.checked()

    @property
    def player(self) -> StateCacheItem["Player | None"]:
        return self._player

    @player.setter
    def player(self, player: "Player"):
        if self._player.value is None or player != self._player.value:
            self._player.value = player
        else:
            self._player.checked()

    @property
    def player_avatar(self) -> StateCacheItem["PlayerAvatar | None"]:
        return self._player_avatar

    @player_avatar.setter
    def player_avatar(self, player_avatar: "PlayerAvatar"):
        if self._player_avatar.value is None or player_avatar != self._player_avatar.value:
            self._player_avatar.value = player_avatar
        else:
            self._player_avatar.checked()

    @property
    def pokedex(self) -> StateCacheItem["Pokedex | None"]:
        return self._pokedex

    @pokedex.setter
    def pokedex(self, pokedex: "Pokedex"):
        if self._pokedex.value != pokedex:
            self._pokedex.value = pokedex
        else:
            self._pokedex.checked()

    @property
    def tasks(self) -> StateCacheItem["TaskList | None"]:
        return self._tasks

    @tasks.setter
    def tasks(self, tasks: "TaskList"):
        if self._tasks.value != tasks:
            self._tasks.value = tasks
        else:
            self._tasks.checked()

    @property
    def game_state(self) -> StateCacheItem["GameState | None"]:
        return self._game_state

    @game_state.setter
    def game_state(self, new_game_state: "GameState"):
        if self._game_state.value != new_game_state:
            self._game_state.value = new_game_state
        else:
            self._game_state.checked()


state_cache: StateCache = StateCache()<|MERGE_RESOLUTION|>--- conflicted
+++ resolved
@@ -48,11 +48,8 @@
         self._party: StateCacheItem[list["Pokemon"]] = StateCacheItem([])
         self._opponent: StateCacheItem["Pokemon | None"] = StateCacheItem(None)
         self._player: StateCacheItem["Player | None"] = StateCacheItem(None)
-<<<<<<< HEAD
+        self._player_avatar: StateCacheItem["PlayerAvatar | None"] = StateCacheItem(None)
         self._pokedex: StateCacheItem["Pokedex | None"] = StateCacheItem(None)
-=======
-        self._player_avatar: StateCacheItem["PlayerAvatar | None"] = StateCacheItem(None)
->>>>>>> 15cc124d
         self._tasks: StateCacheItem["TaskList | None"] = StateCacheItem(None)
         self._game_state: StateCacheItem["GameState | None"] = StateCacheItem(None)
 
