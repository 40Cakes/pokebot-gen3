--- conflicted
+++ resolved
@@ -16,13 +16,9 @@
 from modules.Console import console
 from modules.Files import BackupFolder, ReadFile, WriteFile
 from modules.Inputs import PressButton, WaitFrames
-<<<<<<< HEAD
-from modules.Memory import EncodeString, GetTrainer, ReadSymbol, TrainerState, mGBA
+from modules.Memory import GetTrainer, GetGameState, GameState, mGBA, ReadSymbol, mGBA
 from modules.Menuing import FleeBattle, BattleOpponent, CheckForPickup, RotatePokemon
 from modules.data.GameState import GameState
-=======
-from modules.Memory import GetTrainer, GetGameState, GameState, mGBA
->>>>>>> 45762713
 
 safe_trainer_name = ''.join([c for c in GetTrainer()['name'] if c.isalpha() or c.isdigit() or c == ' ']).rstrip()
 trainer_dir = '{}/{}-{}'.format(
