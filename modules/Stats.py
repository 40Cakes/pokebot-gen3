import os
import copy
import json
import math
import time
import importlib
import pydirectinput
import pandas as pd
from typing import NoReturn
from threading import Thread
from datetime import datetime

from rich.table import Table
from modules.Colours import IVColour, IVSumColour, SVColour
from modules.Config import config_obs, config_logging
from modules.Console import console
from modules.Files import BackupFolder, ReadFile, WriteFile
<<<<<<< HEAD
from modules.Inputs import PressButton
from modules.Memory import EncodeString, GetTrainer, ReadSymbol, TrainerState
from modules.Menuing import FleeBattle, BattleOpponent, CheckForPickup

os.makedirs('stats', exist_ok=True)
=======
from modules.Inputs import PressButton, WaitFrames
from modules.Memory import GetTrainer, TrainerState, mGBA

safe_trainer_name = ''.join([c for c in GetTrainer()['name'] if c.isalpha() or c.isdigit() or c == ' ']).rstrip()
trainer_dir = '{}/{}-{}'.format(
    mGBA.game_code,
    GetTrainer()['tid'],
    safe_trainer_name
)
stats_dir = './stats/{}'.format(trainer_dir)
os.makedirs(stats_dir, exist_ok=True)
>>>>>>> f10bc035
files = {
    'encounter_log': '{}/encounter_log.json'.format(stats_dir),
    'shiny_log': '{}/shiny_log.json'.format(stats_dir),
    'totals': '{}/totals.json'.format(stats_dir)
}

try:
    if os.path.isfile('./config/{}/CustomCatchFilters.py'.format(trainer_dir)):
        CustomCatchFilters = importlib.import_module('.CustomCatchFilters', 'config.{}.{}-{}'.format(
            mGBA.game_code,
            GetTrainer()['tid'],
            safe_trainer_name)).CustomCatchFilters
    else:
        from config.CustomCatchFilters import CustomCatchFilters

    if os.path.isfile('./config/{}/CustomHooks.py'.format(trainer_dir)):
        CustomHooks = importlib.import_module('.CustomHooks', 'config.{}.{}-{}'.format(
            mGBA.game_code,
            GetTrainer()['tid'],
            safe_trainer_name)).CustomHooks
    else:
        from config.CustomHooks import CustomHooks

    session_encounters = 0
    f_stats = ReadFile(files['totals'])
    stats = json.loads(f_stats) if f_stats else None
    f_encounter_log = ReadFile(files['encounter_log'])
    encounter_log = json.loads(f_encounter_log) if f_encounter_log else {'encounter_log': []}
    f_shiny_log = ReadFile(files['shiny_log'])
    shiny_log = json.loads(f_shiny_log) if f_shiny_log else {'shiny_log': []}
except:
    console.print_exception(show_locals=True)
    os._exit(1)


def GetRNGStateHistory(pokemon_name: str) -> dict:
    try:
        default = {'rng': []}
        file = ReadFile('{}/rng/{}.json'.format(
            stats_dir,
            pokemon_name.lower()))
        data = json.loads(file) if file else default
        return data
    except:
        console.print_exception(show_locals=True)
        return default


def SaveRNGStateHistory(pokemon_name: str, data: dict) -> NoReturn:
    try:
        WriteFile('{}/rng/{}.json'.format(
            stats_dir,
            pokemon_name.lower()), json.dumps(data))
    except:
        console.print_exception(show_locals=True)


def GetEncounterRate() -> int:
    try:
        encounter_logs = encounter_log['encounter_log']
        if len(encounter_logs) > 1 and session_encounters > 1:
            encounter_rate = int(
                (3600000 / ((encounter_logs[-1]['time_encountered'] -
                             encounter_logs[-min(session_encounters, 250)]['time_encountered'])
                            * 1000)) * (min(session_encounters, 250)))
            return encounter_rate
        return 0
    except:
        console.print_exception(show_locals=True)
        return 0


def FlattenData(data: dict) -> dict:
    out = {}

    def flatten(x, name=''):
        if type(x) is dict:
            for a in x:
                flatten(x[a], name + a + '_')
        elif type(x) is list:
            i = 0
            for a in x:
                flatten(a, name + str(i) + '_')
                i += 1
        else:
            out[name[:-1]] = x

    flatten(data)
    return out


def PrintStats(pokemon: dict) -> NoReturn:
    try:
        console.print('\n')
        console.rule('[{}]{}[/] encountered at {}'.format(
            pokemon['type'][0].lower(),
            pokemon['name'],
            pokemon['metLocation']
        ), style=pokemon['type'][0].lower())

        match config_logging['console']['encounter_data']:
            case 'verbose':
                pokemon_table = Table()
                pokemon_table.add_column('PID', justify='center', width=10)
                pokemon_table.add_column('Level', justify='center')
                pokemon_table.add_column('Item', justify='center', width=10)
                pokemon_table.add_column('Nature', justify='center', width=10)
                pokemon_table.add_column('Ability', justify='center', width=15)
                pokemon_table.add_column('Hidden Power', justify='center', width=15,
                                         style=pokemon['hiddenPower'].lower())
                pokemon_table.add_column('Shiny Value', justify='center', style=SVColour(pokemon['shinyValue']),
                                         width=10)
                pokemon_table.add_row(
                    str(hex(pokemon['pid'])[2:]).upper(),
                    str(pokemon['level']),
                    pokemon['item']['name'],
                    pokemon['nature'],
                    pokemon['ability'],
                    pokemon['hiddenPower'],
                    '{:,}'.format(pokemon['shinyValue'])
                )
                console.print(pokemon_table)
            case 'basic':
                console.print(
                    '[{}]{}[/]: PID: {} | Lv.: {:,} | Item: {} | Nature: {} | Ability: {} | Shiny Value: {:,}'.format(
                        pokemon['type'][0].lower(),
                        pokemon['name'],
                        str(hex(pokemon['pid'])[2:]).upper(),
                        pokemon['level'],
                        pokemon['item']['name'],
                        pokemon['nature'],
                        pokemon['ability'],
                        pokemon['shinyValue']))

        match config_logging['console']['encounter_ivs']:
            case 'verbose':
                iv_table = Table(title='{} IVs'.format(pokemon['name']))
                iv_table.add_column('HP', justify='center', style=IVColour(pokemon['IVs']['hp']))
                iv_table.add_column('ATK', justify='center', style=IVColour(pokemon['IVs']['attack']))
                iv_table.add_column('DEF', justify='center', style=IVColour(pokemon['IVs']['defense']))
                iv_table.add_column('SPATK', justify='center', style=IVColour(pokemon['IVs']['spAttack']))
                iv_table.add_column('SPDEF', justify='center', style=IVColour(pokemon['IVs']['spDefense']))
                iv_table.add_column('SPD', justify='center', style=IVColour(pokemon['IVs']['speed']))
                iv_table.add_column('Total', justify='right', style=IVSumColour(pokemon['IVSum']))
                iv_table.add_row(
                    '{}'.format(pokemon['IVs']['hp']),
                    '{}'.format(pokemon['IVs']['attack']),
                    '{}'.format(pokemon['IVs']['defense']),
                    '{}'.format(pokemon['IVs']['spAttack']),
                    '{}'.format(pokemon['IVs']['spDefense']),
                    '{}'.format(pokemon['IVs']['speed']),
                    '{}'.format(pokemon['IVSum'])
                )
                console.print(iv_table)
            case 'basic':
                console.print(
                    'IVs: HP: [{}]{}[/] | ATK: [{}]{}[/] | DEF: [{}]{}[/] | SPATK: [{}]{}[/] | SPDEF: [{}]{}[/] | SPD: [{}]{}[/] | Sum: [{}]{}[/]'.format(
                        IVColour(pokemon['IVs']['hp']),
                        pokemon['IVs']['hp'],
                        IVColour(pokemon['IVs']['attack']),
                        pokemon['IVs']['attack'],
                        IVColour(pokemon['IVs']['defense']),
                        pokemon['IVs']['defense'],
                        IVColour(pokemon['IVs']['spAttack']),
                        pokemon['IVs']['spAttack'],
                        IVColour(pokemon['IVs']['spDefense']),
                        pokemon['IVs']['spDefense'],
                        IVColour(pokemon['IVs']['speed']),
                        pokemon['IVs']['speed'],
                        IVSumColour(pokemon['IVSum']),
                        pokemon['IVSum']))

        match config_logging['console']['encounter_moves']:
            case 'verbose':
                move_table = Table(title='{} Moves'.format(pokemon['name']))
                move_table.add_column('Name', justify='left', width=20)
                move_table.add_column('Kind', justify='center', width=10)
                move_table.add_column('Type', justify='center', width=10)
                move_table.add_column('Power', justify='center', width=10)
                move_table.add_column('Accuracy', justify='center', width=10)
                move_table.add_column('PP', justify='center', width=5)
                for i in range(4):
                    if pokemon['moves'][i]['name'] != 'None':
                        move_table.add_row(
                            pokemon['moves'][i]['name'],
                            pokemon['moves'][i]['kind'],
                            pokemon['moves'][i]['type'],
                            str(pokemon['moves'][i]['power']),
                            str(pokemon['moves'][i]['accuracy']),
                            str(pokemon['moves'][i]['remaining_pp'])
                        )
                console.print(move_table)
            case 'basic':
                for i in range(4):
                    if pokemon['moves'][i]['name'] != 'None':
                        console.print('[{}]Move {}[/]: {} | {} | [{}]{}[/] | Pwr: {} | Acc: {} | PP: {}'.format(
                            pokemon['type'][0].lower(),
                            i + 1,
                            pokemon['moves'][i]['name'],
                            pokemon['moves'][i]['kind'],
                            pokemon['moves'][i]['type'].lower(),
                            pokemon['moves'][i]['type'],
                            pokemon['moves'][i]['power'],
                            pokemon['moves'][i]['accuracy'],
                            pokemon['moves'][i]['remaining_pp']
                        ))

        match config_logging['console']['statistics']:
            case 'verbose':
                stats_table = Table(title='Statistics')
                stats_table.add_column('', justify='left', width=10)
                stats_table.add_column('Phase IV Records', justify='center', width=10)
                stats_table.add_column('Phase SV Records', justify='center', width=15)
                stats_table.add_column('Phase Encounters', justify='right', width=10)
                stats_table.add_column('Phase %', justify='right', width=10)
                stats_table.add_column('Shiny Encounters', justify='right', width=10)
                stats_table.add_column('Total Encounters', justify='right', width=10)
                stats_table.add_column('Shiny Average', justify='right', width=10)

                recent_pokemon = []
                for p in encounter_log['encounter_log']:
                    if stats['pokemon'][p['pokemon']['name']].get('phase_encounters', 0) > 0:
                        recent_pokemon.append(p['pokemon']['name'])

                for p in sorted(set(recent_pokemon)):
                    stats_table.add_row(
                        p,
                        '[red]{}[/] / [green]{}'.format(
                            stats['pokemon'][p].get('phase_lowest_iv_sum', -1),
                            stats['pokemon'][p].get('phase_highest_iv_sum', -1)),
                        '[green]{:,}[/] / [red]{:,}'.format(
                            stats['pokemon'][p].get('phase_lowest_sv', -1),
                            stats['pokemon'][p].get('phase_highest_sv', -1)),
                        '{:,}'.format(stats['pokemon'][p].get('phase_encounters', 0)),
                        '{:0.2f}%'.format(
                            (stats['pokemon'][p].get('phase_encounters', 0) /
                             stats['totals'].get('phase_encounters', 0)) * 100),
                        '{:,}'.format(stats['pokemon'][p].get('shiny_encounters', 0)),
                        '{:,}'.format(stats['pokemon'][p].get('encounters', 0)),
                        '{}'.format(stats['pokemon'][p].get('shiny_average', 'N/A'))
                    )
                stats_table.add_row(
                    '[bold yellow]Total',
                    '[red]{}[/] / [green]{}'.format(
                        stats['totals'].get('phase_lowest_iv_sum', -1),
                        stats['totals'].get('phase_highest_iv_sum', -1)),
                    '[green]{:,}[/] / [red]{:,}'.format(
                        stats['totals'].get('phase_lowest_sv', -1),
                        stats['totals'].get('phase_highest_sv', -1)),
                    '[bold yellow]{:,}'.format(stats['totals'].get('phase_encounters', 0)),
                    '[bold yellow]100%',
                    '[bold yellow]{:,}'.format(stats['totals'].get('shiny_encounters', 0)),
                    '[bold yellow]{:,}'.format(stats['totals'].get('encounters', 0)),
                    '[bold yellow]{}'.format(stats['totals'].get('shiny_average', 'N/A'))
                )
                console.print(stats_table)
            case 'basic':
                console.print(
                    '[{}]{}[/] Phase Encounters: {:,} | [{}]{}[/] Total Encounters: {:,} | [{}]{}[/] Shiny Encounters: {:,}'.format(
                        pokemon['type'][0].lower(),
                        pokemon['name'],
                        stats['pokemon'][pokemon['name']].get('phase_encounters', 0),
                        pokemon['type'][0].lower(),
                        pokemon['name'],
                        stats['pokemon'][pokemon['name']].get('encounters', 0),
                        pokemon['type'][0].lower(),
                        pokemon['name'],
                        stats['pokemon'][pokemon['name']].get('shiny_encounters', 0),
                    ))
                console.print(
                    '[{}]{}[/] Phase IV Records [red]{}[/]/[green]{}[/] | [{}]{}[/] Phase SV Records [green]{:,}[/]/[red]{:,}[/] | [{}]{}[/] Shiny Average: {}'.format(
                        pokemon['type'][0].lower(),
                        pokemon['name'],
                        stats['pokemon'][pokemon['name']].get('phase_lowest_iv_sum', -1),
                        stats['pokemon'][pokemon['name']].get('phase_highest_iv_sum', -1),
                        pokemon['type'][0].lower(),
                        pokemon['name'],
                        stats['pokemon'][pokemon['name']].get('phase_lowest_sv', -1),
                        stats['pokemon'][pokemon['name']].get('phase_highest_sv', -1),
                        pokemon['type'][0].lower(),
                        pokemon['name'],
                        stats['pokemon'][pokemon['name']].get('shiny_average', 'N/A')
                    ))
                console.print(
                    'Phase Encounters: {:,} | Phase IV Records [red]{}[/]/[green]{}[/] | Phase SV Records [green]{:,}[/]/[red]{:,}[/]'.format(
                        stats['totals'].get('phase_encounters', 0),
                        stats['totals'].get('phase_lowest_iv_sum', -1),
                        stats['totals'].get('phase_highest_iv_sum', -1),
                        stats['totals'].get('phase_lowest_sv', -1),
                        stats['totals'].get('phase_highest_sv', -1)
                    ))
                console.print('Total Shinies: {:,} | Total Encounters: {:,} | Total Shiny Average: {}'.format(
                    stats['totals'].get('encounters', 0),
                    stats['totals'].get('shiny_encounters', 0),
                    stats['totals'].get('shiny_average', 'N/A')
                ))

        console.print('[yellow]Encounter rate[/]: ~{:,}/h'.format(GetEncounterRate()))
    except:
        console.print_exception(show_locals=True)


def LogEncounter(pokemon: dict) -> NoReturn:
    global stats
    global encounter_log
    global session_encounters

    try:
        if not stats:  # Set up stats file if it doesn't exist
            stats = {}
        if not 'pokemon' in stats:
            stats['pokemon'] = {}
        if not 'totals' in stats:
            stats['totals'] = {}

        if not pokemon['name'] in stats['pokemon']:  # Set up a Pokémon stats if first encounter
            stats['pokemon'].update({pokemon['name']: {}})

        # Increment encounters stats
        stats['totals']['encounters'] = stats['totals'].get('encounters', 0) + 1
        stats['totals']['phase_encounters'] = stats['totals'].get('phase_encounters', 0) + 1

        # Update Pokémon stats
        stats['pokemon'][pokemon['name']]['encounters'] = stats['pokemon'][pokemon['name']].get('encounters', 0) + 1
        stats['pokemon'][pokemon['name']]['phase_encounters'] = stats['pokemon'][pokemon['name']].get(
            'phase_encounters', 0) + 1
        stats['pokemon'][pokemon['name']]['last_encounter_time_unix'] = time.time()
        stats['pokemon'][pokemon['name']]['last_encounter_time_str'] = str(datetime.now())

        # Pokémon phase highest shiny value
        if not stats['pokemon'][pokemon['name']].get('phase_highest_sv', None):
            stats['pokemon'][pokemon['name']]['phase_highest_sv'] = pokemon['shinyValue']
        else:
            stats['pokemon'][pokemon['name']]['phase_highest_sv'] = max(pokemon['shinyValue'],
                                                                        stats['pokemon'][pokemon['name']].get(
                                                                            'phase_highest_sv', -1))

        # Pokémon phase lowest shiny value
        if not stats['pokemon'][pokemon['name']].get('phase_lowest_sv', None):
            stats['pokemon'][pokemon['name']]['phase_lowest_sv'] = pokemon['shinyValue']
        else:
            stats['pokemon'][pokemon['name']]['phase_lowest_sv'] = min(pokemon['shinyValue'],
                                                                       stats['pokemon'][pokemon['name']].get(
                                                                           'phase_lowest_sv', 65536))

        # Pokémon total lowest shiny value
        if not stats['pokemon'][pokemon['name']].get('total_lowest_sv', None):
            stats['pokemon'][pokemon['name']]['total_lowest_sv'] = pokemon['shinyValue']
        else:
            stats['pokemon'][pokemon['name']]['total_lowest_sv'] = min(pokemon['shinyValue'],
                                                                       stats['pokemon'][pokemon['name']].get(
                                                                           'total_lowest_sv', 65536))

        # Phase highest shiny value
        if not stats['totals'].get('phase_highest_sv', None):
            stats['totals']['phase_highest_sv'] = pokemon['shinyValue']
            stats['totals']['phase_highest_sv_pokemon'] = pokemon['name']
        elif pokemon['shinyValue'] >= stats['totals'].get('phase_highest_sv', -1):
            stats['totals']['phase_highest_sv'] = pokemon['shinyValue']
            stats['totals']['phase_highest_sv_pokemon'] = pokemon['name']

        # Phase lowest shiny value
        if not stats['totals'].get('phase_lowest_sv', None):
            stats['totals']['phase_lowest_sv'] = pokemon['shinyValue']
            stats['totals']['phase_lowest_sv_pokemon'] = pokemon['name']
        elif pokemon['shinyValue'] <= stats['totals'].get('phase_lowest_sv', 65536):
            stats['totals']['phase_lowest_sv'] = pokemon['shinyValue']
            stats['totals']['phase_lowest_sv_pokemon'] = pokemon['name']

        # Pokémon highest phase IV record
        if not stats['pokemon'][pokemon['name']].get('phase_highest_iv_sum') or pokemon['IVSum'] >= stats['pokemon'][
            pokemon['name']].get('phase_highest_iv_sum', -1):
            stats['pokemon'][pokemon['name']]['phase_highest_iv_sum'] = pokemon['IVSum']

        # Pokémon highest total IV record
        if pokemon['IVSum'] >= stats['pokemon'][pokemon['name']].get('total_highest_iv_sum', -1):
            stats['pokemon'][pokemon['name']]['total_highest_iv_sum'] = pokemon['IVSum']

        # Pokémon lowest phase IV record
        if not stats['pokemon'][pokemon['name']].get('phase_lowest_iv_sum') or pokemon['IVSum'] <= stats['pokemon'][
            pokemon['name']].get('phase_lowest_iv_sum', 999):
            stats['pokemon'][pokemon['name']]['phase_lowest_iv_sum'] = pokemon['IVSum']

        # Pokémon lowest total IV record
        if pokemon['IVSum'] <= stats['pokemon'][pokemon['name']].get('total_lowest_iv_sum', 999):
            stats['pokemon'][pokemon['name']]['total_lowest_iv_sum'] = pokemon['IVSum']

        # Phase highest IV sum record
        if not stats['totals'].get('phase_highest_iv_sum') or pokemon['IVSum'] >= stats['totals'].get(
                'phase_highest_iv_sum', -1):
            stats['totals']['phase_highest_iv_sum'] = pokemon['IVSum']
            stats['totals']['phase_highest_iv_sum_pokemon'] = pokemon['name']

        # Phase lowest IV sum record
        if not stats['totals'].get('phase_lowest_iv_sum') or pokemon['IVSum'] <= stats['totals'].get(
                'phase_lowest_iv_sum', 999):
            stats['totals']['phase_lowest_iv_sum'] = pokemon['IVSum']
            stats['totals']['phase_lowest_iv_sum_pokemon'] = pokemon['name']

        # Total highest IV sum record
        if pokemon['IVSum'] >= stats['totals'].get('highest_iv_sum', -1):
            stats['totals']['highest_iv_sum'] = pokemon['IVSum']
            stats['totals']['highest_iv_sum_pokemon'] = pokemon['name']

        # Total lowest IV sum record
        if pokemon['IVSum'] <= stats['totals'].get('lowest_iv_sum', 999):
            stats['totals']['lowest_iv_sum'] = pokemon['IVSum']
            stats['totals']['lowest_iv_sum_pokemon'] = pokemon['name']

        if config_logging['log_encounters']:
            # Log all encounters to a CSV file per phase
            csvpath = '{}/encounters/'.format(stats_dir)
            csvfile = 'Phase {} Encounters.csv'.format(stats['totals'].get('shiny_encounters', 0))
            pd_pokemon = pd.DataFrame.from_dict(FlattenData(pokemon), orient='index').drop([
                'EVs_attack',
                'EVs_defence',
                'EVs_hp',
                'EVs_spAttack',
                'EVs_spDefense',
                'EVs_speed',
                'markings_circle',
                'markings_heart',
                'markings_square',
                'markings_triangle',
                'moves_0_effect',
                'moves_1_effect',
                'moves_2_effect',
                'moves_3_effect',
                'pokerus_days',
                'pokerus_strain'
                'status_badPoison',
                'status_burn',
                'status_freeze',
                'status_paralysis',
                'status_poison',
                'status_sleep',
                'condition_beauty',
                'condition_cool',
                'condition_cute',
                'condition_feel',
                'condition_smart'
                'condition_tough'],
                errors='ignore').sort_index().transpose()
            os.makedirs(csvpath, exist_ok=True)
            header = False if os.path.exists('{}{}'.format(
                csvpath,
                csvfile
            )) else True
            pd_pokemon.to_csv('{}{}'.format(
                csvpath,
                csvfile
            ), mode='a', encoding='utf-8', index=False, header=header)

        # Pokémon shiny average
        if stats['pokemon'][pokemon['name']].get('shiny_encounters'):
            avg = int(math.floor(stats['pokemon'][pokemon['name']]['encounters'] / stats['pokemon'][pokemon['name']][
                'shiny_encounters']))
            stats['pokemon'][pokemon['name']]['shiny_average'] = '1/{:,}'.format(avg)

        # Total shiny average
        if stats['totals'].get('shiny_encounters'):
            avg = int(math.floor(stats['totals']['encounters'] / stats['totals']['shiny_encounters']))
            stats['totals']['shiny_average'] = '1/{:,}'.format(avg)

        # Log encounter to encounter_log
        log_obj = {
            'time_encountered': time.time(),
            'pokemon': pokemon,
            'snapshot_stats': {
                'phase_encounters': stats['totals']['phase_encounters'],
                'species_encounters': stats['pokemon'][pokemon['name']]['encounters'],
                'species_shiny_encounters': stats['pokemon'][pokemon['name']].get('shiny_encounters', 0),
                'total_encounters': stats['totals']['encounters'],
                'total_shiny_encounters': stats['totals'].get('shiny_encounters', 0),
            }
        }
        encounter_log['encounter_log'].append(log_obj)
        encounter_log['encounter_log'] = encounter_log['encounter_log'][-250:]
        WriteFile(files['encounter_log'], json.dumps(encounter_log, indent=4, sort_keys=True))
        if pokemon['shiny']:
            shiny_log['shiny_log'].append(log_obj)
            WriteFile(files['shiny_log'], json.dumps(shiny_log, indent=4, sort_keys=True))

        # Same Pokémon encounter streak records
        if len(encounter_log['encounter_log']) > 1 and \
                encounter_log['encounter_log'][-2]['pokemon']['name'] == pokemon['name']:
            stats['totals']['current_streak'] = stats['totals'].get('current_streak', 0) + 1
        else:
            stats['totals']['current_streak'] = 1
        if stats['totals'].get('current_streak', 0) >= stats['totals'].get('phase_streak', 0):
            stats['totals']['phase_streak'] = stats['totals'].get('current_streak', 0)
            stats['totals']['phase_streak_pokemon'] = pokemon['name']

        if pokemon['shiny']:
            stats['pokemon'][pokemon['name']]['shiny_encounters'] = stats['pokemon'][pokemon['name']].get(
                'shiny_encounters', 0) + 1
            stats['totals']['shiny_encounters'] = stats['totals'].get('shiny_encounters', 0) + 1

        PrintStats(pokemon)

        if pokemon['shiny']:
            WaitFrames(config_obs.get('shiny_delay', 1))
        if config_obs.get('enable_screenshot', None) and pokemon['shiny']:
            while GetTrainer()['state'] != TrainerState.BATTLE:
                PressButton(['B'])  # Throw out Pokémon for screenshot
            WaitFrames(180)
            for key in config_obs['hotkey_screenshot']:
                pydirectinput.keyDown(key)
            for key in reversed(config_obs['hotkey_screenshot']):
                pydirectinput.keyUp(key)

        # Run custom code in CustomHooks in a thread
        hook = (copy.deepcopy(pokemon), copy.deepcopy(stats))
        Thread(target=CustomHooks, args=(hook,)).start()

        if pokemon['shiny']:
            # Total longest phase
            if stats['totals']['phase_encounters'] > stats['totals'].get('longest_phase_encounters', 0):
                stats['totals']['longest_phase_encounters'] = stats['totals']['phase_encounters']
                stats['totals']['longest_phase_pokemon'] = pokemon['name']

            # Total shortest phase
            if not stats['totals'].get('shortest_phase_encounters', None) or \
                    stats['totals']['phase_encounters'] <= stats['totals']['shortest_phase_encounters']:
                stats['totals']['shortest_phase_encounters'] = stats['totals']['phase_encounters']
                stats['totals']['shortest_phase_pokemon'] = pokemon['name']

            # Reset phase stats
            stats['totals'].pop('phase_encounters', None)
            stats['totals'].pop('phase_highest_sv', None)
            stats['totals'].pop('phase_highest_sv_pokemon', None)
            stats['totals'].pop('phase_lowest_sv', None)
            stats['totals'].pop('phase_lowest_sv_pokemon', None)
            stats['totals'].pop('phase_highest_iv_sum', None)
            stats['totals'].pop('phase_highest_iv_sum_pokemon', None)
            stats['totals'].pop('phase_lowest_iv_sum', None)
            stats['totals'].pop('phase_lowest_iv_sum_pokemon', None)
            stats['totals'].pop('current_streak', None)
            stats['totals'].pop('phase_streak', None)
            stats['totals'].pop('phase_streak_pokemon', None)

            # Reset Pokémon phase stats
            for pokemon['name'] in stats['pokemon']:
                stats['pokemon'][pokemon['name']].pop('phase_encounters', None)
                stats['pokemon'][pokemon['name']].pop('phase_highest_sv', None)
                stats['pokemon'][pokemon['name']].pop('phase_lowest_sv', None)
                stats['pokemon'][pokemon['name']].pop('phase_highest_iv_sum', None)
                stats['pokemon'][pokemon['name']].pop('phase_lowest_iv_sum', None)

        # Save stats file
        WriteFile(files['totals'], json.dumps(stats, indent=4, sort_keys=True))
        session_encounters += 1

        # Backup stats folder every n encounters
        if config_logging['backup_stats'] > 0 and \
                stats['totals'].get('encounters', None) and \
                stats['totals']['encounters'] % config_logging['backup_stats'] == 0:
            BackupFolder('./{}/'.format(stats_dir), './backups/{}/{}.zip'.format(
                stats_dir,
                time.strftime('%Y%m%d-%H%M%S')))

    except:
        console.print_exception(show_locals=True)


def EncounterPokemon(pokemon: dict) -> NoReturn:
    """
    Call when a Pokémon is encountered, decides whether to battle, flee or catch.
    Expects the trainer's state to be MISC_MENU (battle started, no longer in the overworld).

    :return:
    """

    LogEncounter(pokemon)

    # TODO temporary until auto-catch is ready
    if pokemon['shiny']:
        console.print('[bold yellow]Shiny found!')
        input('Press enter to exit...')
        os._exit(0)

<<<<<<< HEAD
    if GetTrainer()['state'] == TrainerState.OVERWORLD:
        return None

    if GetTrainer()['state'] == TrainerState.MISC_MENU:
        # Search for the text "What will (Pokémon) do?" in `gDisplayedStringBattle`
        # TODO support all other language ROMs
        # Some languages place Pokemon name at the start of `gDisplayedStringBattle`, need to add an offset
        b_What = EncodeString('What')

        while ReadSymbol('gDisplayedStringBattle', size=4) != b_What:
            PressButton(['B'])
        if config['battle']:
            battle_won = BattleOpponent()
            # adding this in for lead rotation functionality down the line
            replace_battler = not battle_won
        else:
            FleeBattle()
        if config["pickup"]:
            while GetTrainer()['state'] != TrainerState.OVERWORLD:
                continue
            if GetTrainer()['state'] == TrainerState.OVERWORLD:
                    CheckForPickup()
=======
    if CustomCatchFilters(pokemon):
        console.print('[bold green]Custom filter Pokemon found!')
        input('Press enter to exit...')
        os._exit(0)
>>>>>>> f10bc035
<|MERGE_RESOLUTION|>--- conflicted
+++ resolved
@@ -15,15 +15,9 @@
 from modules.Config import config_obs, config_logging
 from modules.Console import console
 from modules.Files import BackupFolder, ReadFile, WriteFile
-<<<<<<< HEAD
-from modules.Inputs import PressButton
-from modules.Memory import EncodeString, GetTrainer, ReadSymbol, TrainerState
+from modules.Inputs import PressButton, WaitFrames
+from modules.Memory import EncodeString, GetTrainer, ReadSymbol, TrainerState, mGBA
 from modules.Menuing import FleeBattle, BattleOpponent, CheckForPickup
-
-os.makedirs('stats', exist_ok=True)
-=======
-from modules.Inputs import PressButton, WaitFrames
-from modules.Memory import GetTrainer, TrainerState, mGBA
 
 safe_trainer_name = ''.join([c for c in GetTrainer()['name'] if c.isalpha() or c.isdigit() or c == ' ']).rstrip()
 trainer_dir = '{}/{}-{}'.format(
@@ -33,7 +27,6 @@
 )
 stats_dir = './stats/{}'.format(trainer_dir)
 os.makedirs(stats_dir, exist_ok=True)
->>>>>>> f10bc035
 files = {
     'encounter_log': '{}/encounter_log.json'.format(stats_dir),
     'shiny_log': '{}/shiny_log.json'.format(stats_dir),
@@ -615,7 +608,12 @@
         input('Press enter to exit...')
         os._exit(0)
 
-<<<<<<< HEAD
+
+    if CustomCatchFilters(pokemon):
+        console.print('[bold green]Custom filter Pokemon found!')
+        input('Press enter to exit...')
+        os._exit(0)
+
     if GetTrainer()['state'] == TrainerState.OVERWORLD:
         return None
 
@@ -637,10 +635,4 @@
             while GetTrainer()['state'] != TrainerState.OVERWORLD:
                 continue
             if GetTrainer()['state'] == TrainerState.OVERWORLD:
-                    CheckForPickup()
-=======
-    if CustomCatchFilters(pokemon):
-        console.print('[bold green]Custom filter Pokemon found!')
-        input('Press enter to exit...')
-        os._exit(0)
->>>>>>> f10bc035
+                    CheckForPickup()