import os
import copy
import json
import math
import time
import struct
import pandas as pd
import pydirectinput
from threading import Thread
from datetime import datetime
from rich.table import Table
from modules.Colours import IVColour, IVSumColour, SVColour
from modules.Config import config
from modules.Console import console
from modules.Files import BackupFolder, ReadFile, WriteFile
from modules.Inputs import PressButton
from modules.Memory import EncodeString, GetTrainer, ReadSymbol, TrainerState
from modules.Menuing import FleeBattle, BattleOpponent, CheckForPickup

os.makedirs('stats', exist_ok=True)
files = {
    'encounter_log': 'stats/encounter_log.json',
    'shiny_log': 'stats/shiny_log.json',
    'totals': 'stats/totals.json'
}

def FlattenData(data: dict):
    out = {}
    def flatten(x, name=''):
        if type(x) is dict:
            for a in x:
                flatten(x[a], name + a + '_')
        elif type(x) is list:
            i = 0
            for a in x:
                flatten(a, name + str(i) + '_')
                i += 1
        else:
            out[name[:-1]] = x
    flatten(data)
    return out

def GetStats():
    try:
        totals = ReadFile(files['totals'])
        if totals:
            return json.loads(totals)
        return None
    except Exception:
        console.print_exception()
        return None


def GetEncounterLog():
    default = {'encounter_log': []}
    try:
        encounter_log = ReadFile(files['encounter_log'])
        if encounter_log:
            return json.loads(encounter_log)
        return default
    except Exception:
        console.print_exception()
        return default


def GetShinyLog():
    default = {'shiny_log': []}
    try:
        shiny_log = ReadFile(files['shiny_log'])
        if shiny_log:
            return json.loads(shiny_log)
        return default
    except Exception:
        console.print_exception()
        return default


def GetRNGStateHistory(tid: str, pokemon_name: str):
    default = {'rng': []}
    try:
        file = ReadFile(f'stats/{tid}/{pokemon_name.lower()}.json')
        data = json.loads(file) if file else default
        return data
    except Exception:
        console.print_exception()
        return default


def SaveRNGStateHistory(tid: str, pokemon_name: str, data: dict):
    try:
        file = 'stats/{}/{}.json'.format(tid, pokemon_name.lower())
        WriteFile(file, json.dumps(data))
        return True
    except Exception:
        console.print_exception()
        return False

session_encounters = 0
def GetEncounterRate():
    try:
        fmt = '%Y-%m-%d %H:%M:%S.%f'
        encounter_logs = GetEncounterLog()['encounter_log']
        if len(encounter_logs) > 1 and session_encounters > 1:
            encounter_rate = int(
                (3600 /
                 (datetime.strptime(encounter_logs[-1]['time_encountered'], fmt) -
                  datetime.strptime(encounter_logs[-min(session_encounters, 250)]['time_encountered'], fmt)
                  ).total_seconds()) * (min(session_encounters, 250)))
            return encounter_rate
        return 0
    except Exception:
        console.print_exception()
        return 0


def PrintStats(pokemon: dict, stats: dict):
    try:
        console.print('\n')
        console.rule('[{}]{}[/] encountered at {}'.format(
            pokemon['type'][0].lower(),
            pokemon['name'],
            pokemon['metLocation']
        ), style=pokemon['type'][0].lower())

        match config['console']['encounter_data']:
            case 'verbose':
                pokemon_table = Table()
                pokemon_table.add_column('PID', justify='center', width=10)
                pokemon_table.add_column('Level', justify='center')
                pokemon_table.add_column('Item', justify='center', width=10)
                pokemon_table.add_column('Nature', justify='center', width=10)
                pokemon_table.add_column('Ability', justify='center', width=15)
                pokemon_table.add_column('Hidden Power', justify='center', width=15, style=pokemon['hiddenPower'].lower())
                pokemon_table.add_column('Shiny Value', justify='center', style=SVColour(pokemon['shinyValue']), width=10)
                pokemon_table.add_row(
                    str(pokemon['pid']),
                    str(pokemon['level']),
                    pokemon['item']['name'],
                    pokemon['nature'],
                    pokemon['ability'],
                    pokemon['hiddenPower'],
                    '{:,}'.format(pokemon['shinyValue'])
                )
                console.print(pokemon_table)
            case 'basic':
                console.print('[{}]{}[/]: PID: {} | Lv.: {:,} | Item: {} | Nature: {} | Ability: {} | Shiny Value: {:,}'.format(
                    pokemon['type'][0].lower(),
                    pokemon['name'],
                    pokemon['pid'],
                    pokemon['level'],
                    pokemon['item']['name'],
                    pokemon['nature'],
                    pokemon['ability'],
                    pokemon['shinyValue']))

        match config['console']['encounter_ivs']:
            case 'verbose':
                iv_table = Table(title='{} IVs'.format(pokemon['name']))
                iv_table.add_column('HP', justify='center', style=IVColour(pokemon['IVs']['hp']))
                iv_table.add_column('ATK', justify='center', style=IVColour(pokemon['IVs']['attack']))
                iv_table.add_column('DEF', justify='center', style=IVColour(pokemon['IVs']['defense']))
                iv_table.add_column('SPATK', justify='center', style=IVColour(pokemon['IVs']['spAttack']))
                iv_table.add_column('SPDEF', justify='center', style=IVColour(pokemon['IVs']['spDefense']))
                iv_table.add_column('SPD', justify='center', style=IVColour(pokemon['IVs']['speed']))
                iv_table.add_column('Total', justify='right', style=IVSumColour(pokemon['IVSum']))
                iv_table.add_row(
                    '{}'.format(pokemon['IVs']['hp']),
                    '{}'.format(pokemon['IVs']['attack']),
                    '{}'.format(pokemon['IVs']['defense']),
                    '{}'.format(pokemon['IVs']['spAttack']),
                    '{}'.format(pokemon['IVs']['spDefense']),
                    '{}'.format(pokemon['IVs']['speed']),
                    '{}'.format(pokemon['IVSum'])
                )
                console.print(iv_table)
            case 'basic':
                console.print('IVs: HP: [{}]{}[/] | ATK: [{}]{}[/] | DEF: [{}]{}[/] | SPATK: [{}]{}[/] | SPDEF: [{}]{}[/] | SPD: [{}]{}[/] | Sum: [{}]{}[/]'.format(
                    IVColour(pokemon['IVs']['hp']),
                    pokemon['IVs']['hp'],
                    IVColour(pokemon['IVs']['attack']),
                    pokemon['IVs']['attack'],
                    IVColour(pokemon['IVs']['defense']),
                    pokemon['IVs']['defense'],
                    IVColour(pokemon['IVs']['spAttack']),
                    pokemon['IVs']['spAttack'],
                    IVColour(pokemon['IVs']['spDefense']),
                    pokemon['IVs']['spDefense'],
                    IVColour(pokemon['IVs']['speed']),
                    pokemon['IVs']['speed'],
                    IVSumColour(pokemon['IVSum']),
                    pokemon['IVSum']))

        match config['console']['encounter_moves']:
            case 'verbose':
                move_table = Table(title='{} Moves'.format(pokemon['name']))
                move_table.add_column('Name', justify='left', width=20)
                move_table.add_column('Kind', justify='center', width=10)
                move_table.add_column('Type', justify='center', width=10)
                move_table.add_column('Power', justify='center', width=10)
                move_table.add_column('Accuracy', justify='center', width=10)
                move_table.add_column('PP', justify='center', width=5)
                for i in range(4):
                    if pokemon['moves'][i]['name'] != 'None':
                        move_table.add_row(
                            pokemon['moves'][i]['name'],
                            pokemon['moves'][i]['kind'],
                            pokemon['moves'][i]['type'],
                            str(pokemon['moves'][i]['power']),
                            str(pokemon['moves'][i]['accuracy']),
                            str(pokemon['moves'][i]['remaining_pp'])
                        )
                console.print(move_table)
            case 'basic':
                for i in range(4):
                    if pokemon['moves'][i]['name'] != 'None':
                        console.print('[{}]Move {}[/]: {} | {} | [{}]{}[/] | Pwr: {} | Acc: {} | PP: {}'.format(
                            pokemon['type'][0].lower(),
                            i + 1,
                            pokemon['moves'][i]['name'],
                            pokemon['moves'][i]['kind'],
                            pokemon['moves'][i]['type'].lower(),
                            pokemon['moves'][i]['type'],
                            pokemon['moves'][i]['power'],
                            pokemon['moves'][i]['accuracy'],
                            pokemon['moves'][i]['remaining_pp']
                        ))

        match config['console']['statistics']:
            case 'verbose':
                stats_table = Table(title='Statistics')
                stats_table.add_column('', justify='left', width=10)
                stats_table.add_column('Phase IV Records', justify='center', width=10)
                stats_table.add_column('Phase SV Records', justify='center', width=15)
                stats_table.add_column('Phase Encounters', justify='right', width=10)
                stats_table.add_column('Phase %', justify='right', width=10)
                stats_table.add_column('Shiny Encounters', justify='right', width=10)
                stats_table.add_column('Total Encounters', justify='right', width=10)

                recent_pokemon = []
                for p in GetEncounterLog()['encounter_log']:
                    recent_pokemon.append(p['pokemon']['name'])

                for p in sorted(set(recent_pokemon)):
                    stats_table.add_row(
                        p,
                        '[red]{}[/] / [green]{}'.format(
                            stats['pokemon'][p].get('phase_lowest_iv_sum', -1),
                            stats['pokemon'][p].get('phase_highest_iv_sum', -1)),
                        '[green]{:,}[/] / [red]{:,}'.format(
                            stats['pokemon'][p].get('phase_lowest_sv', -1),
                            stats['pokemon'][p].get('phase_highest_sv', -1)),
                        '{:,}'.format(stats['pokemon'][p].get('phase_encounters', 0)),
                        '{:0.2f}%'.format(
                            (stats['pokemon'][p].get('phase_encounters', 0) /
                             stats['totals'].get('phase_encounters', 0)) * 100),
                        '{:,}'.format(stats['pokemon'][p].get('shiny_encounters', 0)),
                        '{:,}'.format(stats['pokemon'][p].get('encounters', 0))
                    )
                stats_table.add_row(
                    '[bold yellow]Total',
                    '[red]{}[/] / [green]{}'.format(
                        stats['totals'].get('phase_lowest_iv_sum', -1),
                        stats['totals'].get('phase_highest_iv_sum', -1)),
                    '[green]{:,}[/] / [red]{:,}'.format(
                        stats['totals'].get('phase_lowest_sv', -1),
                        stats['totals'].get('phase_highest_sv', -1)),
                    '[bold yellow]{:,}'.format(stats['totals'].get('phase_encounters', 0)),
                    '[bold yellow]100%',
                    '[bold yellow]{:,}'.format(stats['totals'].get('shiny_encounters', 0)),
                    '[bold yellow]{:,}'.format(stats['totals'].get('encounters', 0))
                )
                console.print(stats_table)
            case 'basic':
                console.print('[{}]{}[/] Phase Encounters: {:,} | [{}]{}[/] Total Encounters: {:,} | [{}]{}[/] Shiny Encounters: {:,}'.format(
                    pokemon['type'][0].lower(),
                    pokemon['name'],
                    stats['pokemon'][pokemon['name']].get('phase_encounters', 0),
                    pokemon['type'][0].lower(),
                    pokemon['name'],
                    stats['pokemon'][pokemon['name']].get('encounters', 0),
                    pokemon['type'][0].lower(),
                    pokemon['name'],
                    stats['pokemon'][pokemon['name']].get('shiny_encounters', 0),
                ))
                console.print('[{}]{}[/] Phase IV Records [red]{}[/]/[green]{}[/] | [{}]{}[/] Phase SV Records [green]{:,}[/]/[red]{:,}[/] | [{}]{}[/] Shiny Average: {}'.format(
                    pokemon['type'][0].lower(),
                    pokemon['name'],
                    stats['pokemon'][pokemon['name']].get('phase_lowest_iv_sum', -1),
                    stats['pokemon'][pokemon['name']].get('phase_highest_iv_sum', -1),
                    pokemon['type'][0].lower(),
                    pokemon['name'],
                    stats['pokemon'][pokemon['name']].get('phase_lowest_sv', -1),
                    stats['pokemon'][pokemon['name']].get('phase_highest_sv', -1),
                    pokemon['type'][0].lower(),
                    pokemon['name'],
                    stats['pokemon'][pokemon['name']].get('shiny_average', 'N/A')
                ))
                console.print('Phase Encounters: {:,} | Phase IV Records [red]{}[/]/[green]{}[/] | Phase SV Records [green]{:,}[/]/[red]{:,}[/]'.format(
                    stats['totals'].get('phase_encounters', 0),
                    stats['totals'].get('phase_lowest_iv_sum', -1),
                    stats['totals'].get('phase_highest_iv_sum', -1),
                    stats['totals'].get('phase_lowest_sv', -1),
                    stats['totals'].get('phase_highest_sv', -1)
                ))
                console.print('Total Shinies: {:,} | Total Encounters: {:,} | Total Shiny Average: {}'.format(
                    stats['totals'].get('encounters', 0),
                    stats['totals'].get('shiny_encounters', 0),
                    stats['totals'].get('shiny_average', 'N/A')
                ))

        console.print('[yellow]Encounter rate[/]: {:,}/h'.format(GetEncounterRate()))
    except Exception:
        console.print_exception()

stats = GetStats()  # Load stats
encounter_log = GetEncounterLog() # Load encounter log
def LogEncounter(pokemon: dict):
    global stats
    global encounter_log
    global session_encounters

    try:
        if not stats:  # Set up stats file if it doesn't exist
            stats = {}
        if not 'pokemon' in stats:
            stats['pokemon'] = {}
        if not 'totals' in stats:
            stats['totals'] = {}

        if not pokemon['name'] in stats['pokemon']:  # Set up a Pokémon stats if first encounter
            stats['pokemon'].update({pokemon['name']: {}})

        # Increment encounters stats
        stats['totals']['encounters'] = stats['totals'].get('encounters', 0) + 1
        stats['totals']['phase_encounters'] = stats['totals'].get('phase_encounters', 0) + 1

        # Update Pokémon stats
        stats['pokemon'][pokemon['name']]['encounters'] = stats['pokemon'][pokemon['name']].get('encounters', 0) + 1
        stats['pokemon'][pokemon['name']]['phase_encounters'] = stats['pokemon'][pokemon['name']].get('phase_encounters', 0) + 1
        stats['pokemon'][pokemon['name']]['last_encounter_time_unix'] = time.time()
        stats['pokemon'][pokemon['name']]['last_encounter_time_str'] = str(datetime.now())

        # Pokémon phase highest shiny value
        if not stats['pokemon'][pokemon['name']].get('phase_highest_sv', None):
            stats['pokemon'][pokemon['name']]['phase_highest_sv'] = pokemon['shinyValue']
        else:
            stats['pokemon'][pokemon['name']]['phase_highest_sv'] = max(pokemon['shinyValue'], stats['pokemon'][pokemon['name']].get('phase_highest_sv', -1))

        # Pokémon phase lowest shiny value
        if not stats['pokemon'][pokemon['name']].get('phase_lowest_sv', None):
            stats['pokemon'][pokemon['name']]['phase_lowest_sv'] = pokemon['shinyValue']
        else:
            stats['pokemon'][pokemon['name']]['phase_lowest_sv'] = min(pokemon['shinyValue'], stats['pokemon'][pokemon['name']].get('phase_lowest_sv', 65536))

        # Pokémon total lowest shiny value
        if not stats['pokemon'][pokemon['name']].get('total_lowest_sv', None):
            stats['pokemon'][pokemon['name']]['total_lowest_sv'] = pokemon['shinyValue']
        else:
            stats['pokemon'][pokemon['name']]['total_lowest_sv'] = min(pokemon['shinyValue'], stats['pokemon'][pokemon['name']].get('total_lowest_sv', 65536))

        # Phase highest shiny value
        if not stats['totals'].get('phase_highest_sv', None):
            stats['totals']['phase_highest_sv'] = pokemon['shinyValue']
            stats['totals']['phase_highest_sv_pokemon'] = pokemon['name']
        elif pokemon['shinyValue'] >= stats['totals'].get('phase_highest_sv', -1):
            stats['totals']['phase_highest_sv'] = pokemon['shinyValue']
            stats['totals']['phase_highest_sv_pokemon'] = pokemon['name']

        # Phase lowest shiny value
        if not stats['totals'].get('phase_lowest_sv', None):
            stats['totals']['phase_lowest_sv'] = pokemon['shinyValue']
            stats['totals']['phase_lowest_sv_pokemon'] = pokemon['name']
        elif pokemon['shinyValue'] <= stats['totals'].get('phase_lowest_sv', 65536):
            stats['totals']['phase_lowest_sv'] = pokemon['shinyValue']
            stats['totals']['phase_lowest_sv_pokemon'] = pokemon['name']

        # Pokémon highest phase IV record
        if not stats['pokemon'][pokemon['name']].get('phase_highest_iv_sum') or pokemon['IVSum'] >= stats['pokemon'][pokemon['name']].get('phase_highest_iv_sum', -1):
            stats['pokemon'][pokemon['name']]['phase_highest_iv_sum'] = pokemon['IVSum']

        # Pokémon highest total IV record
        if pokemon['IVSum'] >= stats['pokemon'][pokemon['name']].get('total_highest_iv_sum', -1):
            stats['pokemon'][pokemon['name']]['total_highest_iv_sum'] = pokemon['IVSum']

        # Pokémon lowest phase IV record
        if not stats['pokemon'][pokemon['name']].get('phase_lowest_iv_sum') or pokemon['IVSum'] <= stats['pokemon'][pokemon['name']].get('phase_lowest_iv_sum', 999):
            stats['pokemon'][pokemon['name']]['phase_lowest_iv_sum'] = pokemon['IVSum']

        # Pokémon lowest total IV record
        if pokemon['IVSum'] <= stats['pokemon'][pokemon['name']].get('total_lowest_iv_sum', 999):
            stats['pokemon'][pokemon['name']]['total_lowest_iv_sum'] = pokemon['IVSum']

        # Phase highest IV sum record
        if not stats['totals'].get('phase_highest_iv_sum') or pokemon['IVSum'] >= stats['totals'].get('phase_highest_iv_sum', -1):
            stats['totals']['phase_highest_iv_sum'] = pokemon['IVSum']
            stats['totals']['phase_highest_iv_sum_pokemon'] = pokemon['name']

        # Phase lowest IV sum record
        if not stats['totals'].get('phase_lowest_iv_sum') or pokemon['IVSum'] <= stats['totals'].get('phase_lowest_iv_sum', 999):
            stats['totals']['phase_lowest_iv_sum'] = pokemon['IVSum']
            stats['totals']['phase_lowest_iv_sum_pokemon'] = pokemon['name']

        # Total highest IV sum record
        if pokemon['IVSum'] >= stats['totals'].get('highest_iv_sum', -1):
            stats['totals']['highest_iv_sum'] = pokemon['IVSum']
            stats['totals']['highest_iv_sum_pokemon'] = pokemon['name']

        # Total lowest IV sum record
        if pokemon['IVSum'] <= stats['totals'].get('lowest_iv_sum', 999):
            stats['totals']['lowest_iv_sum'] = pokemon['IVSum']
            stats['totals']['lowest_iv_sum_pokemon'] = pokemon['name']

        if config['log_encounters']:
            # Log all encounters to a CSV file per phase
            csvpath = 'stats/encounters/'
            csvfile = 'Phase {} Encounters.csv'.format(stats['totals'].get('shiny_encounters', 0))
            pd_pokemon = pd.DataFrame.from_dict(FlattenData(pokemon), orient='index').drop([
                'EVs_attack',
                'EVs_defence',
                'EVs_hp',
                'EVs_spAttack',
                'EVs_spDefense',
                'EVs_speed',
                'markings_circle',
                'markings_heart',
                'markings_square',
                'markings_triangle',
                'moves_0_effect',
                'moves_1_effect',
                'moves_2_effect',
                'moves_3_effect',
                'pokerus_days',
                'pokerus_strain'
                'status_badPoison',
                'status_burn',
                'status_freeze',
                'status_paralysis',
                'status_poison',
                'status_sleep',
                'condition_beauty',
                'condition_cool',
                'condition_cute',
                'condition_feel',
                'condition_smart'
                'condition_tough'],
                errors='ignore').sort_index().transpose()
            os.makedirs(csvpath, exist_ok=True)
            header = False if os.path.exists(f'{csvpath}{csvfile}') else True
            pd_pokemon.to_csv(f'{csvpath}{csvfile}', mode='a', encoding='utf-8', index=False, header=header)

        # Pokémon shiny average
        if stats['pokemon'][pokemon['name']].get('shiny_encounters'):
            avg = int(math.floor(stats['pokemon'][pokemon['name']]['encounters'] / stats['pokemon'][pokemon['name']]['shiny_encounters']))
            stats['pokemon'][pokemon['name']]['shiny_average'] = f'1/{avg:,}'

        # Total shiny average
        if stats['totals'].get('shiny_encounters'):
            avg = int(math.floor(stats['totals']['encounters'] / stats['totals']['shiny_encounters']))
            stats['totals']['shiny_average'] = f'1/{avg:,}'

        # Log encounter to encounter_log
        log_obj = {
            'time_encountered': str(datetime.now()),
            'pokemon': pokemon,
            'snapshot_stats': {
                'phase_encounters': stats['totals']['phase_encounters'],
                'species_encounters': stats['pokemon'][pokemon['name']]['encounters'],
                'species_shiny_encounters': stats['pokemon'][pokemon['name']].get('shiny_encounters', 0),
                'total_encounters': stats['totals']['encounters'],
                'total_shiny_encounters': stats['totals'].get('shiny_encounters', 0),
            }
        }
        encounter_log['encounter_log'].append(log_obj)
        encounter_log['encounter_log'] = encounter_log['encounter_log'][-250:]
        WriteFile(files['encounter_log'], json.dumps(encounter_log, indent=4, sort_keys=True))
        if pokemon['shiny']:
            shiny_log = GetShinyLog()
            shiny_log['shiny_log'].append(log_obj)
            WriteFile(files['shiny_log'], json.dumps(shiny_log, indent=4, sort_keys=True))

        # Same Pokémon encounter streak records
        if len(encounter_log['encounter_log']) > 1 and \
                encounter_log['encounter_log'][-2]['pokemon']['name'] == pokemon['name']:
            stats['totals']['current_streak'] = stats['totals'].get('current_streak', 0) + 1
        else:
            stats['totals']['current_streak'] = 1
        if stats['totals'].get('current_streak', 0) >= stats['totals'].get('phase_streak', 0):
            stats['totals']['phase_streak'] = stats['totals'].get('current_streak', 0)
            stats['totals']['phase_streak_pokemon'] = pokemon['name']

        if pokemon['shiny']:
            stats['pokemon'][pokemon['name']]['shiny_encounters'] = stats['pokemon'][pokemon['name']].get('shiny_encounters', 0) + 1
            stats['totals']['shiny_encounters'] = stats['totals'].get('shiny_encounters', 0) + 1

        PrintStats(pokemon, stats)

        # TODO
        #if pokemon['shiny']:
        #    time.sleep(config['misc'].get('shiny_delay', 0))
        #if config['misc']['obs'].get('enable_screenshot', None) and \
        #pokemon['shiny']:
        #    # Throw out Pokemon for screenshot
        #    while GetTrainer()['state'] != GameState.BATTLE:
        #        PressButton('B')
        #    WaitFrames(180)
        #    for key in config['misc']['obs']['hotkey_screenshot']:
        #        pydirectinput.keyDown(key)
        #    for key in reversed(config['misc']['obs']['hotkey_screenshot']):
        #        pydirectinput.keyUp(key)

        # Run custom code in CustomHooks in a thread
        #hook = (copy.deepcopy(pokemon), copy.deepcopy(stats))
        #Thread(target=CustomHooks, args=(hook,)).start()

        if pokemon['shiny']:
            # Total longest phase
            if stats['totals']['phase_encounters'] > stats['totals'].get('longest_phase_encounters', 0):
                stats['totals']['longest_phase_encounters'] = stats['totals']['phase_encounters']
                stats['totals']['longest_phase_pokemon'] = pokemon['name']

            # Total shortest phase
            if not stats['totals'].get('shortest_phase_encounters', None) or \
                stats['totals']['phase_encounters'] <= stats['totals']['shortest_phase_encounters']:
                stats['totals']['shortest_phase_encounters'] = stats['totals']['phase_encounters']
                stats['totals']['shortest_phase_pokemon'] = pokemon['name']

            # Reset phase stats
            stats['totals'].pop('phase_encounters', None)
            stats['totals'].pop('phase_highest_sv', None)
            stats['totals'].pop('phase_highest_sv_pokemon', None)
            stats['totals'].pop('phase_lowest_sv', None)
            stats['totals'].pop('phase_lowest_sv_pokemon', None)
            stats['totals'].pop('phase_highest_iv_sum', None)
            stats['totals'].pop('phase_highest_iv_sum_pokemon', None)
            stats['totals'].pop('phase_lowest_iv_sum', None)
            stats['totals'].pop('phase_lowest_iv_sum_pokemon', None)
            stats['totals'].pop('current_streak', None)
            stats['totals'].pop('phase_streak', None)
            stats['totals'].pop('phase_streak_pokemon', None)

            # Reset Pokémon phase stats
            for pokemon['name'] in stats['pokemon']:
                stats['pokemon'][pokemon['name']].pop('phase_encounters', None)
                stats['pokemon'][pokemon['name']].pop('phase_highest_sv', None)
                stats['pokemon'][pokemon['name']].pop('phase_lowest_sv', None)
                stats['pokemon'][pokemon['name']].pop('phase_highest_iv_sum', None)
                stats['pokemon'][pokemon['name']].pop('phase_lowest_iv_sum', None)

        # Save stats file
        WriteFile(files['totals'], json.dumps(stats, indent=4, sort_keys=True))
        session_encounters += 1

        # Backup stats folder every n encounters
        if config['backup_stats'] > 0 and \
        stats['totals'].get('encounters', None) and \
        stats['totals']['encounters'] % config['backup_stats'] == 0:
            BackupFolder('./stats/', './backups/stats-{}.zip'.format(time.strftime('%Y%m%d-%H%M%S')))

    except Exception:
        console.print_exception()
        return False


def EncounterPokemon(pokemon: dict):
    """
    Call when a Pokémon is encountered, decides whether or not to battle, flee or catch.
    Expects the trainer's state to be MISC_MENU (battle started, no longer in the overworld).

    :return: returns once the encounter is over
    """

    LogEncounter(pokemon)

    # TODO
    #if config['bot_mode'] == 'starters':
    #    if config['mem_hacks']['starters']:
    #        pass

    # TODO temporary until auto-catch is ready
    if pokemon['shiny']:
        console.print('Shiny found!')
        input('Press enter to exit...')
        os._exit(0)

    if GetTrainer()['state'] == TrainerState.OVERWORLD:
        return None

    if GetTrainer()['state'] == TrainerState.MISC_MENU:
        # Search for the text "What will (Pokémon) do?" in `gDisplayedStringBattle`
        # TODO support all other language ROMs
        # Some languages place Pokemon name at the start of `gDisplayedStringBattle`, need to add an offset
        b_What = EncodeString('What')

        while ReadSymbol('gDisplayedStringBattle', size=4) != b_What:
            PressButton(['B'])
        if config['battle']:
            battle_won = BattleOpponent()
            # adding this in for lead rotation functionality down the line
            replace_battler = not battle_won
        else:
<<<<<<< HEAD
            FleeBattle()
        if config["pickup"]:
            while GetTrainer()['state'] != TrainerState.OVERWORLD:
                continue
            if GetTrainer()['state'] == TrainerState.OVERWORLD:
                    CheckForPickup()

# TODO
#    pokemon = GetParty()[0] if starter else GetOpponent()
#    LogEncounter(pokemon)
#
#    replace_battler = False
#
#    if pokemon['shiny']:
#        if not starter and not legendary_hunt and config['catch_shinies']:
#            blocked = GetBlockList()
#            opponent = GetOpponent()
#            if opponent['name'] in blocked['block_list']:
#                console.print('---- Pokemon is in list of non-catpures. Fleeing battle ----')
#                if config['discord']['messages']:
#                    try:
#                        content = f'Encountered shiny {opponent['name']}... but catching this species is disabled. Fleeing battle!'
#                        webhook = DiscordWebhook(url=config['discord']['webhook_url'], content=content)
#                        webhook.execute()
#                    except Exception as e:
#                        log.exception(str(e))
#                        pass
#                FleeBattle()
#            else:
#                CatchPokemon()
#        elif legendary_hunt:
#            input('Pausing bot for manual intervention. (Don't forget to pause the pokebot.lua script so you can '
#                  'provide inputs). Press Enter to continue...')
#        elif not config['catch_shinies']:
#            FleeBattle()
#        return True
#    else:
#        if config['bot_mode'] == 'manual':
#            while GetTrainer()['state'] != GameState.OVERWORLD:
#                WaitFrames(100)
#        elif starter:
#            return False
#
#        if CustomCatchConfig(pokemon):
#            CatchPokemon()
#
#        if not legendary_hunt:
#            if config['battle']:
#                battle_won = BattleOpponent()
#                replace_battler = not battle_won
#            else:
#                FleeBattle()
#        elif config['bot_mode'] == 'deoxys resets':
#            if not config['mem_hacks']:
#                # Wait until sprite has appeared in battle before reset
#                WaitFrames(240)
#            ResetGame()
#            return False
#        else:
#            FleeBattle()
#
#        if config['pickup'] and not legendary_hunt:
#            PickupItems()
#
#        # If total encounters modulo config['save_every_x_encounters'] is 0, save the game
#        # Save every x encounters to prevent data loss (pickup, levels etc)
#        stats = GetStats()
#        if config['autosave_encounters'] > 0 and stats['totals']['encounters'] > 0 and \
#                stats['totals']['encounters'] % config['autosave_encounters'] == 0:
#            SaveGame()
#
#        if replace_battler:
#            if not config['cycle_lead_pokemon']:
#                console.print('Lead Pokemon can no longer battle. Ending the script!')
#                FleeBattle()
#                return False
#            else:
#                StartMenu('pokemon')
#
#                # Find another healthy battler
#                party_pp = [0, 0, 0, 0, 0, 0]
#                for i, mon in enumerate(GetParty()):
#                    if mon is None:
#                        continue
#
#                    if mon['hp'] > 0 and i != 0:
#                        for j, move in enumerate(mon['enrichedMoves']):
#                            if IsValidMove(move) and mon['pp'][j] > 0:
#                                party_pp[i] += move['pp']
#
#                highest_pp = max(party_pp)
#                lead_idx = party_pp.index(highest_pp)
#
#                if highest_pp == 0:
#                    console.print('Ran out of Pokemon to battle with. Ending the script!')
#                    os._exit(1)
#
#                lead = GetParty()[lead_idx]
#                if lead is not None:
#                    console.print(f'Replacing lead battler with {lead['name']} (Party slot {lead_idx})')
#
#                PressButton('A')
#                WaitFrames(60)
#                PressButton('A')
#                WaitFrames(15)
#
#                for _ in range(3):
#                    PressButton('Up')
#                    WaitFrames(15)
#
#                PressButton('A')
#                WaitFrames(15)
#
#                for _ in range(lead_idx):
#                    PressButton('Down')
#                    WaitFrames(15)
#
#                # Select target Pokémon and close out menu
#                PressButton('A')
#                WaitFrames(60)
#
#                console.print('Replaced lead Pokemon!')
#
#                for _ in range(5):
#                    PressButton('B')
#                    WaitFrames(15)
#        return False
=======
            FleeBattle()
>>>>>>> 48fede63
<|MERGE_RESOLUTION|>--- conflicted
+++ resolved
@@ -598,134 +598,9 @@
             # adding this in for lead rotation functionality down the line
             replace_battler = not battle_won
         else:
-<<<<<<< HEAD
             FleeBattle()
         if config["pickup"]:
             while GetTrainer()['state'] != TrainerState.OVERWORLD:
                 continue
             if GetTrainer()['state'] == TrainerState.OVERWORLD:
-                    CheckForPickup()
-
-# TODO
-#    pokemon = GetParty()[0] if starter else GetOpponent()
-#    LogEncounter(pokemon)
-#
-#    replace_battler = False
-#
-#    if pokemon['shiny']:
-#        if not starter and not legendary_hunt and config['catch_shinies']:
-#            blocked = GetBlockList()
-#            opponent = GetOpponent()
-#            if opponent['name'] in blocked['block_list']:
-#                console.print('---- Pokemon is in list of non-catpures. Fleeing battle ----')
-#                if config['discord']['messages']:
-#                    try:
-#                        content = f'Encountered shiny {opponent['name']}... but catching this species is disabled. Fleeing battle!'
-#                        webhook = DiscordWebhook(url=config['discord']['webhook_url'], content=content)
-#                        webhook.execute()
-#                    except Exception as e:
-#                        log.exception(str(e))
-#                        pass
-#                FleeBattle()
-#            else:
-#                CatchPokemon()
-#        elif legendary_hunt:
-#            input('Pausing bot for manual intervention. (Don't forget to pause the pokebot.lua script so you can '
-#                  'provide inputs). Press Enter to continue...')
-#        elif not config['catch_shinies']:
-#            FleeBattle()
-#        return True
-#    else:
-#        if config['bot_mode'] == 'manual':
-#            while GetTrainer()['state'] != GameState.OVERWORLD:
-#                WaitFrames(100)
-#        elif starter:
-#            return False
-#
-#        if CustomCatchConfig(pokemon):
-#            CatchPokemon()
-#
-#        if not legendary_hunt:
-#            if config['battle']:
-#                battle_won = BattleOpponent()
-#                replace_battler = not battle_won
-#            else:
-#                FleeBattle()
-#        elif config['bot_mode'] == 'deoxys resets':
-#            if not config['mem_hacks']:
-#                # Wait until sprite has appeared in battle before reset
-#                WaitFrames(240)
-#            ResetGame()
-#            return False
-#        else:
-#            FleeBattle()
-#
-#        if config['pickup'] and not legendary_hunt:
-#            PickupItems()
-#
-#        # If total encounters modulo config['save_every_x_encounters'] is 0, save the game
-#        # Save every x encounters to prevent data loss (pickup, levels etc)
-#        stats = GetStats()
-#        if config['autosave_encounters'] > 0 and stats['totals']['encounters'] > 0 and \
-#                stats['totals']['encounters'] % config['autosave_encounters'] == 0:
-#            SaveGame()
-#
-#        if replace_battler:
-#            if not config['cycle_lead_pokemon']:
-#                console.print('Lead Pokemon can no longer battle. Ending the script!')
-#                FleeBattle()
-#                return False
-#            else:
-#                StartMenu('pokemon')
-#
-#                # Find another healthy battler
-#                party_pp = [0, 0, 0, 0, 0, 0]
-#                for i, mon in enumerate(GetParty()):
-#                    if mon is None:
-#                        continue
-#
-#                    if mon['hp'] > 0 and i != 0:
-#                        for j, move in enumerate(mon['enrichedMoves']):
-#                            if IsValidMove(move) and mon['pp'][j] > 0:
-#                                party_pp[i] += move['pp']
-#
-#                highest_pp = max(party_pp)
-#                lead_idx = party_pp.index(highest_pp)
-#
-#                if highest_pp == 0:
-#                    console.print('Ran out of Pokemon to battle with. Ending the script!')
-#                    os._exit(1)
-#
-#                lead = GetParty()[lead_idx]
-#                if lead is not None:
-#                    console.print(f'Replacing lead battler with {lead['name']} (Party slot {lead_idx})')
-#
-#                PressButton('A')
-#                WaitFrames(60)
-#                PressButton('A')
-#                WaitFrames(15)
-#
-#                for _ in range(3):
-#                    PressButton('Up')
-#                    WaitFrames(15)
-#
-#                PressButton('A')
-#                WaitFrames(15)
-#
-#                for _ in range(lead_idx):
-#                    PressButton('Down')
-#                    WaitFrames(15)
-#
-#                # Select target Pokémon and close out menu
-#                PressButton('A')
-#                WaitFrames(60)
-#
-#                console.print('Replaced lead Pokemon!')
-#
-#                for _ in range(5):
-#                    PressButton('B')
-#                    WaitFrames(15)
-#        return False
-=======
-            FleeBattle()
->>>>>>> 48fede63
+                    CheckForPickup()