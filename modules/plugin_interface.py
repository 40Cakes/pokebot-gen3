from typing import TYPE_CHECKING, Iterable, Generator

if TYPE_CHECKING:
    from modules.battle_state import BattleOutcome
    from modules.encounter import EncounterInfo
    from modules.modes import BotMode, BotListener
    from modules.pokemon import Pokemon
    from modules.profiles import Profile


class BotPlugin:
    def get_additional_bot_modes(self) -> Iterable[type["BotMode"]]:
        return []

    def get_additional_bot_listeners(self) -> Iterable["BotListener"]:
        return []

    def on_profile_loaded(self, profile: "Profile") -> None:
        pass

    def on_battle_started(self, encounter: "EncounterInfo | None") -> Generator | None:
        pass

    def on_wild_encounter_visible(self, encounter: "EncounterInfo") -> Generator | None:
        pass

    def on_battle_ended(self, outcome: "BattleOutcome") -> Generator | None:
        pass

    def on_logging_encounter(self, encounter: "EncounterInfo") -> None:
        pass

    def on_pokemon_evolved(self, evolved_pokemon: "Pokemon") -> Generator | None:
        pass

    def on_egg_starting_to_hatch(self, hatching_pokemon: "EncounterInfo") -> Generator | None:
        pass

    def on_egg_hatched(self, hatched_pokemon: "EncounterInfo") -> Generator | None:
        pass

    def on_whiteout(self) -> Generator | None:
        pass

    def on_judge_encounter(self, opponent: "Pokemon") -> str | bool:
        return False

<<<<<<< HEAD
    def on_should_nickname_pokemon(self, pokemon: "Pokemon") -> str:
        return ""
=======
    def on_should_nickname_pokemon(self, pokemon: "Pokemon") -> str | None:
        return None
>>>>>>> ec8df8ae
<|MERGE_RESOLUTION|>--- conflicted
+++ resolved
@@ -45,10 +45,5 @@
     def on_judge_encounter(self, opponent: "Pokemon") -> str | bool:
         return False
 
-<<<<<<< HEAD
-    def on_should_nickname_pokemon(self, pokemon: "Pokemon") -> str:
-        return ""
-=======
     def on_should_nickname_pokemon(self, pokemon: "Pokemon") -> str | None:
-        return None
->>>>>>> ec8df8ae
+        return None