--- conflicted
+++ resolved
@@ -158,7 +158,16 @@
 
         return jsonify([p.to_dict() for p in cached_party.value])
 
-<<<<<<< HEAD
+    @server.route("/pokedex", methods=["GET"])
+    def http_get_pokedex():
+        cached_pokedex = state_cache.pokedex
+        if cached_pokedex.age_in_seconds > 1:
+            work_queue.put_nowait(get_pokedex)
+            while cached_pokedex.age_in_seconds > 1:
+                time.sleep(0.05)
+
+        return jsonify(cached_pokedex.value.to_dict())
+
     @server.route("/pokemon_storage", methods=["GET"])
     def http_get_pokemon_storage():
         cached_storage = state_cache.pokemon_storage
@@ -168,17 +177,6 @@
                 time.sleep(0.05)
 
         return jsonify(cached_storage.value.to_dict())
-=======
-    @server.route("/pokedex", methods=["GET"])
-    def http_get_pokedex():
-        cached_pokedex = state_cache.pokedex
-        if cached_pokedex.age_in_seconds > 1:
-            work_queue.put_nowait(get_pokedex)
-            while cached_pokedex.age_in_seconds > 1:
-                time.sleep(0.05)
-
-        return jsonify(cached_pokedex.value.to_dict())
->>>>>>> 87325e60
 
     @server.route("/opponent", methods=["GET"])
     def http_get_opponent():
