# PokéBot Gen3 for mGBA

**PokéBot Gen3 for mGBA** is a Python script, written to automatically shiny hunt in Pokémon Ruby, Sapphire, Emerald, FireRed and LeafGreen.

Initially created to complete a Prof. Oak and Living ✨Shiny✨ Dex Challenge in Pokémon Emerald, a 🔴24/7 livestream of the challenge can be found ongoing [here](https://www.youtube.com/watch?v=W6OOnrx8g58).

[![🔴24/7✨Shiny✨Hunting Bot](https://img.youtube.com/vi/W6OOnrx8g58/0.jpg)](https://www.youtube.com/watch?v=W6OOnrx8g58)

https://github.com/40Cakes/pokebot-gen3/assets/16377135/a3eed994-e960-4181-9f76-3b36bc9f0619

# 📖 Preamble

Although the bot is essentially frame perfect, (by default) it will attempt to perform most actions, as if a human were playing to make shiny hunts as representative as possible, some examples:
- Starter Pokémon are generated just _1 frame_ after confirming the starter selection, the bot will wait until the battle begins, and the starter Pokémon sprite is visible
- It's possible to peek inside un-hatched eggs to view stats and shininess as soon as they're received from the daycare, the bot will wait until the eggs are fully hatched before checking and logging
- These are intentional design decisions, bot [cheats](https://github.com/40Cakes/pokebot-gen3#cheatsyml---cheats-config) can be used to bypass them (in most cases)

This project is the result of a bored holiday, I am by no means a professional Python developer, so I apologise for the very scuffed code you have just stumbled upon. This was a huge learning experience, and it goes without saying that this code comes with no warranty™.

***
# ⚠ Photosensitivity Warning ⚠
- Running mGBA at unbounded speeds, will cause **very fast and bright flashing**!
- mGBA can run well over 3,000 FPS on fast enough PCs
- Any unbounded video examples on this page will be hidden by default, and marked with **⚠ photosensetivity warning ⚠**

***

# 🔒 Requirements
- Windows (support for Mac and Linux **_may_** be added later)
- [Python 3.11](https://www.python.org/downloads/)
- Double click `requirements.py` or run `python -m pip install -r requirements.txt` in a terminal to install required Python modules
- [mGBA 0.10.2 (64-bit)](https://mgba.io/downloads.html)
  - **Windows (*64-bit*, installer .exe)** or **Windows (*64-bit*, portable .7z archive)**
- [Windows Terminal](https://github.com/microsoft/terminal/releases) (not **required**, but highly recommended for full 16-million <span style="color:#FF0000">c</span><span style="color:#FF7F00">o</span><span style="color:#FFFF00">l</span><span style="color:#00FF00">o</span><span style="color:#00FFFF">u</span><span style="color:#CF9FFF">r</span> console output)

***

# ❓ How To Run
⚠ **Warning**: The bot will write directly to the running `mGBA.exe` process' memory, so there is a good chance that mGBA may crash, be sure to save regularly and run at your own risk!

- Set the desired `bot_mode` in config file `config/general.yml`
- Load a ROM and place the trainer where it needs to be for the `bot_mode` you've configured
- Double click `pokebot.py` or run `python .\pokebot.py` in a terminal, then click on any mGBA process to attach the bot

At the moment, the bot will pause once a shiny is encountered. You **must** ensure you are able to escape battle **100% of the time**, otherwise the bot will get stuck. Auto-catching and other features will be added in due time.

- This is still in *early* development, as such, stats/config format and general functionality will be subject to change, without warning - make sure you back up your `stats/` and `config/` before updating your bot local version!
- Reach out in Discord [#mgba-testing🧪](https://discord.com/channels/1057088810950860850/1139190426834833528) if you have any issues

***

#  🌍 Supported Games and Languages

Variations of games, languages and revisions may have different memory offsets, there will be a table of supported/tested variations under each bot mode listed below.

- ✅ Supported (tested)
- 🟨 Supported (not tested)
- ❌ Not supported

ROM hacks will not work, and are ❌ **not supported** or planned to be supported!

***

# 🤖 Bot Modes
Modify the `bot_mode` paramater in `config/general.yml` to any of the following modes.
***
## 🔧 `manual`
Manual mode simply disables all bot inputs, allowing you to track encounters and stats on your own shiny hunts as you play the game normally.

## 🔄 `spin`
Start the bot while in the overworld, in any patch of grass/water/cave.
The bot will mash random directions to spin on a single tile.
- `spin` mode is useful for Safari Zone and [repel tricking](https://bulbapedia.bulbagarden.net/wiki/Appendix:Repel_trick) as it doesn't count steps!

<details>
<summary>✅🟨❌ Click here for support information</summary>

|          | 🟥 Ruby | 🔷 Sapphire | 🟢 Emerald | 🔥 FireRed | 🌿 LeafGreen | 
|:---------|:----:|:--------:|:-------:|:-------:|:---------:|
| English  |  ✅   |    ✅     |    ✅    |    ✅    |     ✅     |
| Japanese |  -   |    -     |    -    |    -    |     -     |
| German   |  -   |    -     |    -    |    -    |     -     |
| Spanish  |  -   |    -     |    -    |    -    |     -     |
| French   |  -   |    -     |    -    |    -    |     -     |
| Italian  |  -   |    -     |    -    |    -    |     -     |
</details>

## 💼 `starters`
Soft reset for starter Pokémon.

For modes that use soft resets such as starters, the bot attempts to hit a unique frames to reduce the amount of repeated, identical Pokémon, this may cause soft resets to take progressively longer.

- If resets begin to take too long, it is recommended to start a new save file with a different TID to reset this delay
- If you notice too many dupes or resets taking too long, consider enabling `starters_rng` in [`config/cheats.yml`](https://github.com/40Cakes/pokebot-gen3#cheatsyml---cheats-config)

### R/S/E
1. Select the `starter` in `config/general.yml` - `treecko`, `torchic` or `mudkip`
2. Face the starters bag, and save the game (**in-game, not a save state**)
3. Start the bot

### FR/LG
1. Select the `starter` in `config/general.yml` - `bulbasaur`, `charmander` or `squirtle`
2. Face the desired PokéBall in Oak's lab, save the game (**in-game, not a save state**)
3. Start the bot

- **Note**: Even though you set the trainer to face the desired PokéBall, it is still important to set `starter` in the config! This option is used by the bot to track frames to ensure a unique starter is generated every time

### Johto (Emerald)
1. Select the `starter` in `config/general.yml` - `chikorita`, `cyndaquil` or `totodile`
2. Face the desired PokéBall in Birch's lab, save the game (**in-game, not a save state**)
3. Start the bot

- **Note**: Even though you set the trainer to face the desired PokéBall, it is still important to set `starter` in the config! This option is used by the bot to track frames to ensure a unique starter is generated every time
- **Note**: For the time being, Johto starters will automatically enable the `starters` option in [`config/cheats.yml`](https://github.com/40Cakes/pokebot-gen3#cheatsyml---cheats-config), the shininess of the starter is checked via memhacks as start menu navigation is WIP (in future, shininess will be checked via the party summary menu)

<details>
<summary>✅🟨❌ Click here for support information</summary>

|          | 🟥 Ruby | 🔷 Sapphire | 🟢 Emerald | 🔥 FireRed | 🌿 LeafGreen | 
|:---------|:-------:|:-----------:|:----------:|:----------:|:------------:|
| English  |    ✅    |      ✅      |     ✅      |     ✅      |      ✅       |
| Japanese |    -    |      -      |     -      |     -      |      -       |
| German   |    -    |      -      |     -      |     -      |      -       |
| Spanish  |    -    |      -      |     -      |     -      |      -       |
| French   |    -    |      -      |     -      |     -      |      -       |
| Italian  |    -    |      -      |     -      |     -      |      -       |
</details>

## 🎣 `fishing`
Start the bot facing the water, with any fishing rod registered.

<details>
<summary>✅🟨❌ Click here for support information</summary>

|          | 🟥 Ruby | 🔷 Sapphire | 🟢 Emerald | 🔥 FireRed | 🌿 LeafGreen |
|:---------|:----:|:--------:|:-------:|:-------:|:---------:|
| English  |  ✅   |    ✅     |    ✅    |    ✅    |     ✅     |
| Japanese |  -   |    -     |    -    |    -    |     -     |
| German   |  -   |    -     |    -    |    -    |     -     |
| Spanish  |  -   |    -     |    -    |    -    |     -     |
| French   |  -   |    -     |    -    |    -    |     -     |
| Italian  |  -   |    -     |    -    |    -    |     -     |
</details>

***

# 🛠 Configuration
Configuration files are loaded and validated against a schema, once at bot launch. Any changes made while the bot is running will not take effect until the bot is stopped and restarted.

## 🚧 Work in progress 🚧

A lot of the config in `.yml` files is is placeholder for future/planned features.

## Multi-instance botting
Statistics are saved into subdirectories, per-game and trainer ID (`stats/<game_code>/<trainer_id>-<trainer_name>/`) so you can run as many instances as you want, from a single folder!

The bot will first attempt to load config files from `config/<game_code>/<trainer_id>-<trainer_name>/` (automatically created), otherwise it will default to the config files in the root `config/` folder; this allows you to run separate bot instances with different config.

Example:
```
├── /config
    │   battle.yml             <-- loaded for all saves
    │   cheats.yml             <-- loaded for all saves
    │   CustomCatchFilters.py  <-- loaded for all saves
    │   CustomHooks.py         <-- loaded for all saves
    │   discord.yml            <-- loaded for all saves except Emerald (TID 52963)
    │   general.yml            <-- loaded for all saves except Emerald (TID 52963) and FireRed (TID 39167)
    │   logging.yml            <-- loaded for all saves
    │   obs.yml                <-- loaded for all saves
    │
    ├── /BPEE
    │   └───/52963-MAY
    |           discord.yml    <-- loaded for Emerald (TID 52963)
    │           general.yml    <-- loaded for Emerald (TID 52963)
    │
    ├── /BPRE
        └───/39167-RED
                general.yml    <-- loaded for FireRed (TID 39167)
```
## `general.yml` - General config

<details>
<summary>Click to expand</summary>

### General
`bot_mode` - set to desired mode (see [🤖 Bot Modes](https://github.com/40Cakes/pokebot-gen3#-bot-modes))

`starter` - used when `bot_mode` set to `starters` (see [💼 starters](https://github.com/40Cakes/pokebot-gen3#-starters))

</details>

## `logging.yml` - Logging and console output config

<details>
<summary>Click to expand</summary>

### Logging
`log_encounters` - Log all encounters to .csv (`stats/encounters/` folder), each phase is logged to a separate file

### Console output
The following `console` options will control how much data is displayed in the Python terminal/console, valid options are `verbose`, `basic` or `disable`
- `encounter_data`
- `encounter_ivs`
- `encounter_moves`
- `statistics`

### Backups
`backup_stats` - Zips up and backup `stats/` folder every `n` total encounters
- Files in `stats/` are known to get corrupted during power outages
- Backups are stored in `backups/`
- Make sure you regularly delete old backups (especially if your stats folder is large!)
- Set to `0` to disable

</details>

## `discord.yml` - Discord integration config

<details>
<summary>Click to expand</summary>

### Discord
For privacy reasons, rich presence and webhooks are **disabled** by default.

### Discord rich presence
`rich_presence` - Rich presence will display information on your Discord profile such as game, route, total encounters, total shinies and encounter rate.

![Discord_tC7ni4A9L4](https://github.com/40Cakes/pokebot-gen3/assets/16377135/ece7cc12-b97a-45cc-a06e-afd679860ce1)

### Discord webhooks
`webhooks` - toggle **all** webhooks on/off (individual messages can be toggled, below)

`global_webhook_url` - global Discord webhook URL, default webhook for all Discord webhooks unless specified otherwise
- ⚠ **Warning**: this webhook is considered sensitive! If you leak your webhook, anyone will be able to post in your channel
- **Edit Channel** > **Integrations** > **Webhooks** > **New Webhook** > **Copy Webhook URL** to generate a new webhook

`iv_format` - changes IV formatting displayed in messages, set to `basic` or `formatted`

- `basic`: <br>`HP: 31 | ATK: 31 | DEF: 31  | SPA: 31  | SPD: 31  | SPE: 31`


- `formatted`:
  ```
  ╔═══╤═══╤═══╤═══╤═══╤═══╗
  ║HP │ATK│DEF│SPA│SPD│SPE║
  ╠═══╪═══╪═══╪═══╪═══╪═══╣
  ║31 │31 │31 │31 │31 │31 ║
  ╚═══╧═══╧═══╧═══╧═══╧═══╝
  ```

`bot_id` - set to any string you want, this string is added to the footer of all Discord messages, it can be useful to identify bots if multiple are set to post in the same channel

#### Webhook types
`shiny_pokemon_encounter` - Shiny Pokémon encounters
 
![Discord_c0jrjiKGRE](https://github.com/40Cakes/pokebot-gen3/assets/16377135/e1706b41-5f89-40b4-918d-30d6e8fa92c2)

`pokemon_encounter_milestones` - Pokémon encounter milestones messages every `interval` encounters
 
![Discord_ObO28tVrPk](https://github.com/40Cakes/pokebot-gen3/assets/16377135/5c4698f0-07cf-4289-aa4e-6398f56422e0)

`shiny_pokemon_encounter_milestones` - Shiny Pokémon encounter milestones every `interval` encounters

![Discord_w7UfnPxlJZ](https://github.com/40Cakes/pokebot-gen3/assets/16377135/6d6e9b85-c8b4-4c15-8970-eb86e3b712ab)

`total_encounter_milestones` - Total encounter milestones every `interval` encounters

![Discord_ual6ZrsLNm](https://github.com/40Cakes/pokebot-gen3/assets/16377135/f6a82866-fbb3-4192-a771-f0b298bc12ec)

`phase_summary` - Phase summary, first summary at `first_interval`, then every `consequent_interval` after that

![Discord_plUyXtjnQt](https://github.com/40Cakes/pokebot-gen3/assets/16377135/573a638b-fe4e-4f16-95dd-31f0f750a517)

`anti_shiny_pokemon_encounter` - Anti-shiny Pokémon encounters
- Anti-shinies are just a bit of fun, they are mathematically, the complete opposite of a shiny
- An [SV](https://bulbapedia.bulbagarden.net/wiki/Personality_value#Shininess) of `65,528 - 65,535` is considered anti-shiny

![Discord_G2hvTZG21a](https://github.com/40Cakes/pokebot-gen3/assets/16377135/3f04d1cf-4040-4163-80d2-13cac84eed1f)

#### Webhook parameters
`enable` - toggle the webhook on/off

`webhook_url` - set to post specific message types to different channels, defaults to `global_webhook_url` if not set
- Commented out in config file by default, remove the leading `#` to uncomment

Each webhook type also supports pinging @users or @roles.

`ping_mode` - set to `user` or `role`
- Leave blank to disable pings

`ping_id` - set to user/role ID 
- **Settings** > **Advanced** > Enable **Developer Mode** to enable Discord developer mode
- Right click **user/role** > **Copy ID**

</details>

## `cheats.yml` - Cheats config

<details>
<summary>Click to expand</summary>

### Cheats
Perform actions not possible by a human, such as peeking into eggs to check shininess, knowing instantly which route a roamer is on, instantly locate Feebas tiles etc.

RNG manipulation options may be added to the bot in the future, all cheats are disabled by default.

`starters` - soft reset as soon as possible after receiving the starter Pokémon, this will bypass slow battle/menu animations, saving time

`starters_rng` - inject a random value into `gRngValue` before selecting a starter Pokémon
- Removes all delays before selecting a starter Pokémon, preventing resets from progressively slowing down over time as the bot waits for unique frames
- Gen3 Pokémon games use predictable methods to seed RNG, this can cause the bot to find identical PID Pokémon repeatedly after every reset (which is why RNG manipulation is possible), see [here](https://blisy.net/g3/frlg-starter.html) and [here](https://www.smogon.com/forums/threads/rng-manipulation-in-firered-leafgreen-wild-pok%C3%A9mon-supported-in-rng-reporter-9-93.62357/) for more technical information
- Uses Python's built-in [`random`](https://docs.python.org/3/library/random.html) library to generate and inject a 'more random' (still pseudo-random) 32-bit integer into the `gRngValue` memory address, essentially re-seeding the game's RNG

</details>

## `obs.yml` - OBS config

<details>
<summary>Click to expand</summary>

### OBS

`shiny_delay` - delay catching a shiny encounter by `n` frames, useful to give you viewers some time to react before saving a replay

`discord_delay` - delay Discord webhooks by `n` frames, prevent spoilers if there is a stream delay

`screenshot` - take OBS screenshot of shiny encounter
- Screenshot is taken after `shiny_delay` to allow stream overlays to update
- ⚠ **Warning**: this option will emulate the hotkey keystrokes
- OBS webhooks are planned for the future to remove keystroke presses

`replay_buffer` - save OBS replay buffer after `replay_buffer_delay`

`replay_buffer_delay` - delay saving OBS replay buffer by `n` frames
- If your buffer is long enough, you can use this to capture some encounters after the shiny encounter
- Runs in a separate thread and will not pause main bot thread

`hotkey_screenshot` - list of keys for OBS screenshot hotkey combo
- The bot expects .png file format if posting to Discord

`hotkey_replay_buffer` - list of keys for OBS save replay buffer hotkey combo
- ⚠ **Warning**: this option will emulate the hotkey keystrokes
- OBS webhooks are planned for the future to remove keystroke presses

`replay_dir` - OBS screenshot/replay buffer directory
- Relative directory, used to post stream screenshots to Discord if `webhook_url` is set

`webhook_url` - Discord webhook URL to post OBS screenshots, after a shiny encounter

### Web server
The `server` config will enable a Flask HTTP server, which can be used to retrieve data and drive stream overlays.

`enable` - toggle web server on/off

`ip` - IP address for server to listen on

`port` - TCP port for server to listen on
- Port must be unique for each bot instance

#### HTTP Endpoints
All HTTP responses are in JSON format.

`GET /trainer` - returns trainer information such as name, TID, SID, map bank, map ID, X/Y coordinates etc.

`GET /items` - returns all a list of all items in the bag and PC, and their quantities

`GET /party` - returns a detailed list of all Pokémon in the party

`GET /encounter_log` returns a detailed list of the recent 250 Pokémon encounters (`encounter_log.json`)

`GET /shiny_log` returns a detailed list of all shiny Pokémon encounters (`shiny_log.json`)

`GET /encounter_rate` returns the current encounter rate (encounters per hour)

`GET /stats` returns the phase and total statistics (`totals.json`)

</details>

***

# ⏩ Tips/Tricks
## Optimal game settings

- Set **TEXT SPEED** to **FAST**
- Set **BATTLE SCENE** to **OFF**
- Utilise [repel tricks](https://bulbapedia.bulbagarden.net/wiki/Appendix:Repel_trick) to boost encounter rates of target Pokémon
- Using `bot_mode` `spin` or `bunny_hop` and repels will become effectively infinite + steps won't be counted in Safari Zone
- Use a lead Pokémon with encounter rate boosting [abilities](https://bulbapedia.bulbagarden.net/wiki/Category:Abilities_that_affect_appearance_of_wild_Pok%C3%A9mon), such as **[Illuminate](https://bulbapedia.bulbagarden.net/wiki/Illuminate_(Ability))**
- Use a lead Pokémon with a short cry
- Use a lead Pokémon with a single character nickname
- Use a non-shiny lead Pokémon (shiny animation takes a few frames)


## Optimal mGBA settings

- **Settings** > **Emulation** > **Idle loops** > **Detect and remove**
  - **Massively** increases unbounded frame rate
  - Decreases emulation accuracy (if you care about that)
<<<<<<< HEAD
  - ⚠ Warning: don't use this for `starters` mode (unless you are using the [cheat config](https://github.com/40Cakes/pokebot-gen3#cheatsyml---cheats-config) `starters_rng`) or any other mode that uses soft resets, you may get many repeated, identical PIDs!
=======
  - ⚠ **Warning**: don't use this for `starters` mode (unless you are using the [cheat config](https://github.com/40Cakes/pokebot-gen3#cheatsyml---cheats-config) `starters_rng`) or any other mode that uses soft resets, you may get many repeated, identical PIDs!
>>>>>>> 2f8bcc3d


- **Settings** > **Emulation** > **Rewind history** > Untick **Enable rewind**
  - Slightly increases unbounded frame rate


- **Settings** > **Emulation** > Tick **Preload entire ROM into memory**
  - Mostly only relevant if you have a hard drive and not an SSD, not a hugely relevant option for most


- **Audio/Video** > **Mute**
- **Audio/Video** > **Audio channels** > **Disable all**
  - Slightly increases unbound frame rate


- **Audio/Video** > **Video layers** > **Disable all**
  - Slightly increases unbound frame rate (at the cost of not being able to see anything!)

***
# ❤ Attributions

This project would not be possible without the symbols tables from the Pokémon decompilation projects:

- [Pokémon Emerald](https://github.com/pret/pokeemerald) ([symbols](https://github.com/pret/pokeemerald/tree/symbols))
- [Pokémon Ruby and Sapphire](https://github.com/pret/pokeruby) ([symbols](https://github.com/pret/pokeruby/tree/symbols))
- [Pokémon FireRed and LeafGreen](https://github.com/pret/pokefirered) ([symbols](https://github.com/pret/pokefirered/tree/symbols))<|MERGE_RESOLUTION|>--- conflicted
+++ resolved
@@ -395,11 +395,7 @@
 - **Settings** > **Emulation** > **Idle loops** > **Detect and remove**
   - **Massively** increases unbounded frame rate
   - Decreases emulation accuracy (if you care about that)
-<<<<<<< HEAD
-  - ⚠ Warning: don't use this for `starters` mode (unless you are using the [cheat config](https://github.com/40Cakes/pokebot-gen3#cheatsyml---cheats-config) `starters_rng`) or any other mode that uses soft resets, you may get many repeated, identical PIDs!
-=======
   - ⚠ **Warning**: don't use this for `starters` mode (unless you are using the [cheat config](https://github.com/40Cakes/pokebot-gen3#cheatsyml---cheats-config) `starters_rng`) or any other mode that uses soft resets, you may get many repeated, identical PIDs!
->>>>>>> 2f8bcc3d
 
 
 - **Settings** > **Emulation** > **Rewind history** > Untick **Enable rewind**
