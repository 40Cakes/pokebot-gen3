"""Main program entrypoint."""

import argparse
import atexit
import platform
import sys
import json

from modules.runtime import is_bundled_app, get_base_path
from modules.version import pokebot_name, pokebot_version

OS_NAME = platform.system()

recommended_python_version = "3.12"
supported_python_versions = [(3, 10), (3, 11), (3, 12)]

libmgba_tag = "0.2.0-2"
libmgba_ver = "0.2.0"

required_modules = [
    "numpy~=1.26.1",
    "Flask~=2.3.2",
    "Flask-Cors~=4.0.0",
    "ruamel.yaml~=0.18.2",
    "pypresence~=4.3.0",
    "obsws-python~=1.6.0",
    "pandas~=2.1.1",
    "discord-webhook~=1.2.1",
    "jsonschema~=4.17.3",
    "rich~=13.5.2",
    "cffi~=1.16.0",
    "Pillow~=10.0.1",
    "sounddevice~=0.4.6",
    "requests~=2.31.0",
    "pyperclip~=1.8.2",
]

if OS_NAME == "Windows":
    required_modules.extend([
        "pywin32>=306",
        "psutil~=5.9.5"
    ])

gui = None


# On Windows, the bot can be started by clicking this Python file. In that case, the terminal
# window is only open for as long as the bot runs, which would make it impossible to see error
# messages during a crash.
# For those cases, we register an `atexit` handler that will wait for user input before closing
# the terminal window.
def on_exit() -> None:
    """Windows-specific handler to prevent the terminal from being terminated until user input."""
    import psutil
    import os
    parent_process_name = psutil.Process(os.getppid()).name()
    if parent_process_name == "py.exe" or is_bundled_app():
        if gui is not None and gui.window is not None:
            gui.window.withdraw()

        print("")
        input("Press Enter to close...")


if OS_NAME == "Windows":
    atexit.register(on_exit)


def check_requirements() -> None:
    # We do not want to do downlaod requirements every single time the bot is started.
    # As a quick sanity check, we store the current bot version in `.last-requirements-check`.
    # If that file is present and contains the current bot version, we skip the check.
    requirements_file = get_base_path() / ".last-requirements-check"
    requirements_version_hash = pokebot_version + '/' + platform.python_version()
    need_to_fetch_requirements = True
    if requirements_file.is_file():
        with open(requirements_file, "r") as file:
            if file.read() == requirements_version_hash:
                need_to_fetch_requirements = False
            else:
                print(
                    f"This is a newer version of {pokebot_name} than you have run before. "
                    f"Checking if requirements are met..."
                )
                print("")
    else:
        print(
            f"Seems like this is the first time you are running {pokebot_name}!\n"
            "Checking if requirements are met..."
        )
        print("")

    if need_to_fetch_requirements:
        print(f"The following Python modules need to be installed:\n\n{json.dumps(required_modules, indent=2)}\n\n")
        response = input("Install modules? [y/n] ")
        if response.lower() == "y":
            python_version = platform.python_version_tuple()
            version_matched = False
            for supported_version in supported_python_versions:
                if int(python_version[0]) == supported_version[0] and int(python_version[1]) == supported_version[1]:
                    version_matched = True
                    break
            if not version_matched:
                supported_versions_list = ", ".join(map(lambda t: f"{str(t[0])}.{str(t[1])}", supported_python_versions))
                print(f"ERROR: The Python version you are using (Python {platform.python_version()}) is not supported.\n")
                print(f"Supported versions are: {supported_versions_list}")
                print(f"It is recommended that you install Python {recommended_python_version}.")
                sys.exit(1)

            # Some dependencies only work with 64-bit Python. Since this isn't the 90s anymore,
            # we'll just require that.
            if platform.architecture()[0] != "64bit":
                print(f"ERROR: A 64-bit version of Python is required in order to run {pokebot_name} {pokebot_version}.\n")
                print(f"You are currently running a {platform.architecture()[0]} version.")
                sys.exit(1)

            # Run `pip install` on all required modules.
            import subprocess

            pip_flags = ["--disable-pip-version-check", "--no-python-version-warning"]
            for module in required_modules:
                subprocess.check_call(
                    [sys.executable, "-m", "pip", "install", *pip_flags, module],
                    stderr=sys.stderr, stdout=sys.stdout
                )

            # Make sure that `libmgba-py` is installed.
            print("")
            libmgba_directory = get_base_path() / "mgba"
            if not libmgba_directory.is_dir():
                match platform.system():
                    case "Windows":
                        libmgba_url = (
                            f"https://github.com/hanzi/libmgba-py/releases/download/{libmgba_tag}/"
                            f"libmgba-py_{libmgba_ver}_win64.zip"
                        )

                    case "Linux":
                        linux_release = platform.freedesktop_os_release()
                        supported_linux_releases = [("ubuntu", "23.04"), ("debian", "12")]
                        if (linux_release["ID"], linux_release["VERSION_ID"]) not in supported_linux_releases:
                            print(
                                f'You are running an untested version of Linux ({linux_release["PRETTY_NAME"]}). '
                                f"Currently, only {supported_linux_releases} have been tested and confirmed working."
                            )
                            input("Press enter to install libmgba-py anyway...")
                        libmgba_url = (
                            f"https://github.com/hanzi/libmgba-py/releases/download/{libmgba_tag}/"
                            f"libmgba-py_{libmgba_ver}_ubuntu-lunar.zip"
                        )

                    case _:
                        print(f"ERROR: {platform.system()} is unsupported. Only Windows and Linux are currently supported.")
                        sys.exit(1)

                import io
                import requests
                import zipfile

                response = requests.get(libmgba_url)
                if response.status_code == 200:
                    print("Unzipping libmgba into `./mgba`...")
                    with zipfile.ZipFile(io.BytesIO(response.content)) as zip_handle:
                        zip_handle.extractall(get_base_path())

            # Mark the requirements for the current bot version as checked, so we do not
            # have to run all of this again until the next update.
            with open(requirements_file, "w") as file:
                file.write(requirements_version_hash)

        else:
            print("Exiting!")
            sys.exit(1)

    print("")

<<<<<<< HEAD

def parse_arguments() -> argparse.Namespace:
    """Parses program arguments."""
    parser = argparse.ArgumentParser(description=f'{pokebot_name} {pokebot_version}')
    parser.add_argument(
        'profile',
        nargs='?',
        help='Profile to initialize. Otherwise, the profile selection menu will appear.',
    )
    parser.add_argument('-d', '--debug', action='store_true', help='Enable extra debug options and a debug menu.')
    return parser.parse_args()


=======
>>>>>>> a9d0e9f2
if __name__ == "__main__":
    if not is_bundled_app():
        check_requirements()

    from modules.config import load_config_from_directory
    from modules.console import console
    from modules.gui import PokebotGui, get_emulator
    from modules.main import main_loop
    from modules.profiles import profile_directory_exists, load_profile_by_name

    load_config_from_directory(get_base_path() / "profiles")

    # This catches the signal Windows emits when the underlying console window is closed
    # by the user. We still want to save the emulator state in that case, which would not
    # happen by default!
    if OS_NAME == "Windows":
        import win32api

        def win32_signal_handler(signal_type):
            if signal_type == 2:
                emulator = get_emulator()
                if emulator is not None:
                    emulator.shutdown()

        win32api.SetConsoleCtrlHandler(win32_signal_handler, True)

    parsed_args = parse_arguments()
    preselected_profile = parsed_args.profile
    debug_mode = parsed_args.debug
    if preselected_profile and profile_directory_exists(preselected_profile):
        preselected_profile = load_profile_by_name(preselected_profile)

    console.print(f"Starting [bold cyan]{pokebot_name} {pokebot_version}![/]")
    gui = PokebotGui(main_loop, on_exit)
    if debug_mode:
        from modules.gui import DebugEmulatorControls
        from modules.debug import TasksTab, BattleTab, TrainerTab, DaycareTab, SymbolsTab, InputsTab, EventFlagsTab

        controls = DebugEmulatorControls(gui, gui.window)
        controls.add_tab(TasksTab())
        controls.add_tab(BattleTab())
        controls.add_tab(TrainerTab())
        controls.add_tab(DaycareTab())
        controls.add_tab(SymbolsTab())
        controls.add_tab(EventFlagsTab())
        controls.add_tab(InputsTab())

        gui.controls = controls

    gui.run(preselected_profile)<|MERGE_RESOLUTION|>--- conflicted
+++ resolved
@@ -174,8 +174,6 @@
 
     print("")
 
-<<<<<<< HEAD
-
 def parse_arguments() -> argparse.Namespace:
     """Parses program arguments."""
     parser = argparse.ArgumentParser(description=f'{pokebot_name} {pokebot_version}')
@@ -187,9 +185,6 @@
     parser.add_argument('-d', '--debug', action='store_true', help='Enable extra debug options and a debug menu.')
     return parser.parse_args()
 
-
-=======
->>>>>>> a9d0e9f2
 if __name__ == "__main__":
     if not is_bundled_app():
         check_requirements()
