"""Main program entrypoint."""

import argparse
import atexit
import platform

from modules.runtime import is_bundled_app, get_base_path
from modules.version import pokebot_name, pokebot_version

OS_NAME = platform.system()
<<<<<<< HEAD

recommended_python_version = "3.12"
supported_python_versions = [(3, 10), (3, 11), (3, 12)]

libmgba_tag = "0.2.0-2"
libmgba_ver = "0.2.0"

required_modules = [
    "numpy~=1.26.1",
    "Flask~=2.3.2",
    "Flask-Cors~=4.0.0",
    "ruamel.yaml~=0.18.2",
    "pypresence~=4.3.0",
    "obsws-python~=1.6.0",
    "pandas~=2.1.1",
    "discord-webhook~=1.2.1",
    "jsonschema~=4.17.3",
    "rich~=13.5.2",
    "cffi~=1.16.0",
    "Pillow~=10.0.1",
    "sounddevice~=0.4.6",
    "requests~=2.31.0",
    "pyperclip~=1.8.2",
    "plyer~=2.1.0"
]

if OS_NAME == "Windows":
    required_modules.extend([
        "pywin32>=306",
        "psutil~=5.9.5"
    ])

=======
>>>>>>> 889b9d7e
gui = None


# On Windows, the bot can be started by clicking this Python file. In that case, the terminal
# window is only open for as long as the bot runs, which would make it impossible to see error
# messages during a crash.
# For those cases, we register an `atexit` handler that will wait for user input before closing
# the terminal window.
def on_exit() -> None:
    if OS_NAME == "Windows":
<<<<<<< HEAD
        """Windows-specific handler to prevent the terminal from being terminated until user input."""
=======
>>>>>>> 889b9d7e
        import psutil
        import os
        parent_process_name = psutil.Process(os.getppid()).name()
        if parent_process_name == "py.exe" or is_bundled_app():
            if gui is not None and gui.window is not None:
                gui.window.withdraw()

<<<<<<< HEAD
            print("")
            input("Press Enter to close...")


if OS_NAME == "Windows":
    atexit.register(on_exit)


def check_requirements() -> None:
    # We do not want to do downlaod requirements every single time the bot is started.
    # As a quick sanity check, we store the current bot version in `.last-requirements-check`.
    # If that file is present and contains the current bot version, we skip the check.
    requirements_file = get_base_path() / ".last-requirements-check"
    requirements_version_hash = pokebot_version + '/' + platform.python_version()
    need_to_fetch_requirements = True
    if requirements_file.is_file():
        with open(requirements_file, "r") as file:
            if file.read() == requirements_version_hash:
                need_to_fetch_requirements = False
            else:
                print(
                    f"This is a newer version of {pokebot_name} than you have run before. "
                    f"Checking if requirements are met..."
                )
                print("")
    else:
        print(
            f"Seems like this is the first time you are running {pokebot_name}!\n"
            "Checking if requirements are met..."
        )
        print("")

    if need_to_fetch_requirements:
        print(f"The following Python modules need to be installed:\n\n{json.dumps(required_modules, indent=2)}\n\n")
        response = input("Install modules? [y/n] ")
        if response.lower() == "y":
            python_version = platform.python_version_tuple()
            version_matched = False
            for supported_version in supported_python_versions:
                if int(python_version[0]) == supported_version[0] and int(python_version[1]) == supported_version[1]:
                    version_matched = True
                    break
            if not version_matched:
                supported_versions_list = ", ".join(map(lambda t: f"{str(t[0])}.{str(t[1])}", supported_python_versions))
                print(f"ERROR: The Python version you are using (Python {platform.python_version()}) is not supported.\n")
                print(f"Supported versions are: {supported_versions_list}")
                print(f"It is recommended that you install Python {recommended_python_version}.")
                sys.exit(1)

            # Some dependencies only work with 64-bit Python. Since this isn't the 90s anymore,
            # we'll just require that.
            if platform.architecture()[0] != "64bit":
                print(f"ERROR: A 64-bit version of Python is required in order to run {pokebot_name} {pokebot_version}.\n")
                print(f"You are currently running a {platform.architecture()[0]} version.")
                sys.exit(1)

            # Run `pip install` on all required modules.
            import subprocess

            pip_flags = ["--disable-pip-version-check", "--no-python-version-warning"]
            for module in required_modules:
                subprocess.check_call(
                    [sys.executable, "-m", "pip", "install", *pip_flags, module],
                    stderr=sys.stderr, stdout=sys.stdout
                )

            # Make sure that `libmgba-py` is installed.
=======
>>>>>>> 889b9d7e
            print("")
            input("Press Enter to close...")


atexit.register(on_exit)


def parse_arguments() -> argparse.Namespace:
    """Parses command-line arguments."""
    parser = argparse.ArgumentParser(description=f'{pokebot_name} {pokebot_version}')
    parser.add_argument(
        'profile',
        nargs='?',
        help='Profile to initialize. Otherwise, the profile selection menu will appear.',
    )
    parser.add_argument('-d', '--debug', action='store_true', help='Enable extra debug options and a debug menu.')
    return parser.parse_args()


if __name__ == "__main__":
    if not is_bundled_app():
        from requirements import check_requirements
        check_requirements()

    from modules.config import load_config_from_directory
    from modules.context import context
    from modules.console import console
    from modules.gui import PokebotGui
    from modules.main import main_loop
    from modules.profiles import profile_directory_exists, load_profile_by_name

    load_config_from_directory(get_base_path() / "profiles")

    # This catches the signal Windows emits when the underlying console window is closed
    # by the user. We still want to save the emulator state in that case, which would not
    # happen by default!
    if OS_NAME == "Windows":
        import win32api


        def win32_signal_handler(signal_type):
            if signal_type == 2:
                if context.emulator is not None:
                    context.emulator.shutdown()


        win32api.SetConsoleCtrlHandler(win32_signal_handler, True)

    parsed_args = parse_arguments()
    preselected_profile = parsed_args.profile
    context.debug = parsed_args.debug
    if preselected_profile and profile_directory_exists(preselected_profile):
        preselected_profile = load_profile_by_name(preselected_profile)

    console.print(f"Starting [bold cyan]{pokebot_name} {pokebot_version}![/]")
    gui = PokebotGui(main_loop, on_exit)
    context.gui = gui
    gui.run(preselected_profile)<|MERGE_RESOLUTION|>--- conflicted
+++ resolved
@@ -8,41 +8,6 @@
 from modules.version import pokebot_name, pokebot_version
 
 OS_NAME = platform.system()
-<<<<<<< HEAD
-
-recommended_python_version = "3.12"
-supported_python_versions = [(3, 10), (3, 11), (3, 12)]
-
-libmgba_tag = "0.2.0-2"
-libmgba_ver = "0.2.0"
-
-required_modules = [
-    "numpy~=1.26.1",
-    "Flask~=2.3.2",
-    "Flask-Cors~=4.0.0",
-    "ruamel.yaml~=0.18.2",
-    "pypresence~=4.3.0",
-    "obsws-python~=1.6.0",
-    "pandas~=2.1.1",
-    "discord-webhook~=1.2.1",
-    "jsonschema~=4.17.3",
-    "rich~=13.5.2",
-    "cffi~=1.16.0",
-    "Pillow~=10.0.1",
-    "sounddevice~=0.4.6",
-    "requests~=2.31.0",
-    "pyperclip~=1.8.2",
-    "plyer~=2.1.0"
-]
-
-if OS_NAME == "Windows":
-    required_modules.extend([
-        "pywin32>=306",
-        "psutil~=5.9.5"
-    ])
-
-=======
->>>>>>> 889b9d7e
 gui = None
 
 
@@ -53,10 +18,6 @@
 # the terminal window.
 def on_exit() -> None:
     if OS_NAME == "Windows":
-<<<<<<< HEAD
-        """Windows-specific handler to prevent the terminal from being terminated until user input."""
-=======
->>>>>>> 889b9d7e
         import psutil
         import os
         parent_process_name = psutil.Process(os.getppid()).name()
@@ -64,76 +25,6 @@
             if gui is not None and gui.window is not None:
                 gui.window.withdraw()
 
-<<<<<<< HEAD
-            print("")
-            input("Press Enter to close...")
-
-
-if OS_NAME == "Windows":
-    atexit.register(on_exit)
-
-
-def check_requirements() -> None:
-    # We do not want to do downlaod requirements every single time the bot is started.
-    # As a quick sanity check, we store the current bot version in `.last-requirements-check`.
-    # If that file is present and contains the current bot version, we skip the check.
-    requirements_file = get_base_path() / ".last-requirements-check"
-    requirements_version_hash = pokebot_version + '/' + platform.python_version()
-    need_to_fetch_requirements = True
-    if requirements_file.is_file():
-        with open(requirements_file, "r") as file:
-            if file.read() == requirements_version_hash:
-                need_to_fetch_requirements = False
-            else:
-                print(
-                    f"This is a newer version of {pokebot_name} than you have run before. "
-                    f"Checking if requirements are met..."
-                )
-                print("")
-    else:
-        print(
-            f"Seems like this is the first time you are running {pokebot_name}!\n"
-            "Checking if requirements are met..."
-        )
-        print("")
-
-    if need_to_fetch_requirements:
-        print(f"The following Python modules need to be installed:\n\n{json.dumps(required_modules, indent=2)}\n\n")
-        response = input("Install modules? [y/n] ")
-        if response.lower() == "y":
-            python_version = platform.python_version_tuple()
-            version_matched = False
-            for supported_version in supported_python_versions:
-                if int(python_version[0]) == supported_version[0] and int(python_version[1]) == supported_version[1]:
-                    version_matched = True
-                    break
-            if not version_matched:
-                supported_versions_list = ", ".join(map(lambda t: f"{str(t[0])}.{str(t[1])}", supported_python_versions))
-                print(f"ERROR: The Python version you are using (Python {platform.python_version()}) is not supported.\n")
-                print(f"Supported versions are: {supported_versions_list}")
-                print(f"It is recommended that you install Python {recommended_python_version}.")
-                sys.exit(1)
-
-            # Some dependencies only work with 64-bit Python. Since this isn't the 90s anymore,
-            # we'll just require that.
-            if platform.architecture()[0] != "64bit":
-                print(f"ERROR: A 64-bit version of Python is required in order to run {pokebot_name} {pokebot_version}.\n")
-                print(f"You are currently running a {platform.architecture()[0]} version.")
-                sys.exit(1)
-
-            # Run `pip install` on all required modules.
-            import subprocess
-
-            pip_flags = ["--disable-pip-version-check", "--no-python-version-warning"]
-            for module in required_modules:
-                subprocess.check_call(
-                    [sys.executable, "-m", "pip", "install", *pip_flags, module],
-                    stderr=sys.stderr, stdout=sys.stdout
-                )
-
-            # Make sure that `libmgba-py` is installed.
-=======
->>>>>>> 889b9d7e
             print("")
             input("Press Enter to close...")
 
