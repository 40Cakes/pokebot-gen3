"""Main program entrypoint."""

import argparse
import atexit
import platform
from dataclasses import dataclass

from modules.runtime import is_bundled_app, get_base_path
from modules.version import pokebot_name, pokebot_version

OS_NAME = platform.system()
gui = None


# On Windows, the bot can be started by clicking this Python file. In that case, the terminal
# window is only open for as long as the bot runs, which would make it impossible to see error
# messages during a crash.
# For those cases, we register an `atexit` handler that will wait for user input before closing
# the terminal window.
def on_exit() -> None:
    if OS_NAME == "Windows":
        import psutil
        import os
        parent_process_name = psutil.Process(os.getppid()).name()
        if parent_process_name == "py.exe" or is_bundled_app():
            if gui is not None and gui.window is not None:
                gui.window.withdraw()

            print("")
            input("Press Enter to close...")


atexit.register(on_exit)


@dataclass
class StartupSettings:
    profile: 'Profile | None'
    debug: bool
    bot_mode: str
    no_video: bool
    no_audio: bool
    emulation_speed: int
    always_on_top: bool


def parse_arguments() -> StartupSettings:
    """Parses command-line arguments."""
    parser = argparse.ArgumentParser(description=f'{pokebot_name} {pokebot_version}')
    parser.add_argument(
        'profile',
        nargs='?',
        help='Profile to initialize. Otherwise, the profile selection menu will appear.',
    )
    parser.add_argument('-m', '--bot-mode', choices=available_bot_modes, help='Initial bot mode (default: manual.)')
    parser.add_argument('-s', '--emulation-speed', choices=['0', '1', '2', '3', '4'],
                        help='Initial emulation speed (0 for unthrottled; default: 1.)')
    parser.add_argument('-nv', '--no-video', action='store_true', help='Turn off video output by default.')
    parser.add_argument('-na', '--no-audio', action='store_true', help='Turn off audio output by default.')
    parser.add_argument('-t', '--always-on-top', action='store_true',
                        help='Keep the bot window always on top of other windows.')
    parser.add_argument('-d', '--debug', action='store_true', help='Enable extra debug options and a debug menu.')
    args = parser.parse_args()

    preselected_profile: Profile | None = None
    if args.profile and profile_directory_exists(args.profile):
        preselected_profile = load_profile_by_name(args.profile)

    return StartupSettings(profile=preselected_profile, debug=bool(args.debug), bot_mode=args.bot_mode or "manual",
                           no_video=bool(args.no_video), no_audio=bool(args.no_audio),
                           emulation_speed=int(args.emulation_speed or "1"), always_on_top=bool(args.always_on_top))


if __name__ == "__main__":
<<<<<<< HEAD
    try:
        if not is_bundled_app():
            from requirements import check_requirements
            check_requirements()

        from modules.config import load_config_from_directory
        from modules.context import context
        from modules.console import console
        from modules.gui import PokebotGui
        from modules.main import main_loop
        from modules.profiles import profile_directory_exists, load_profile_by_name

        load_config_from_directory(get_base_path() / "profiles")

        # This catches the signal Windows emits when the underlying console window is closed
        # by the user. We still want to save the emulator state in that case, which would not
        # happen by default!
        if OS_NAME == "Windows":
            import win32api


            def win32_signal_handler(signal_type):
                if signal_type == 2:
                    if context.emulator is not None:
                        context.emulator.shutdown()


            win32api.SetConsoleCtrlHandler(win32_signal_handler, True)

        parsed_args = parse_arguments()
        preselected_profile = parsed_args.profile
        context.debug = parsed_args.debug
        if preselected_profile and profile_directory_exists(preselected_profile):
            preselected_profile = load_profile_by_name(preselected_profile)

        console.print(f"Starting [bold cyan]{pokebot_name} {pokebot_version}![/]")
        gui = PokebotGui(main_loop, on_exit)
        context.gui = gui
        gui.run(preselected_profile)
    except:
        console.print_exception(show_locals=True)
=======
    if not is_bundled_app():
        from requirements import check_requirements

        check_requirements()

    from modules.config import load_config_from_directory, available_bot_modes
    from modules.context import context
    from modules.console import console
    from modules.gui import PokebotGui
    from modules.main import main_loop
    from modules.profiles import Profile, profile_directory_exists, load_profile_by_name

    load_config_from_directory(get_base_path() / "profiles")

    # This catches the signal Windows emits when the underlying console window is closed
    # by the user. We still want to save the emulator state in that case, which would not
    # happen by default!
    if OS_NAME == "Windows":
        import win32api


        def win32_signal_handler(signal_type):
            if signal_type == 2:
                if context.emulator is not None:
                    context.emulator.shutdown()


        win32api.SetConsoleCtrlHandler(win32_signal_handler, True)

    startup_settings = parse_arguments()
    console.print(f"Starting [bold cyan]{pokebot_name} {pokebot_version}![/]")
    gui = PokebotGui(main_loop, on_exit)
    context.gui = gui
    gui.run(startup_settings)
>>>>>>> 398b0810
<|MERGE_RESOLUTION|>--- conflicted
+++ resolved
@@ -21,6 +21,7 @@
     if OS_NAME == "Windows":
         import psutil
         import os
+
         parent_process_name = psutil.Process(os.getppid()).name()
         if parent_process_name == "py.exe" or is_bundled_app():
             if gui is not None and gui.window is not None:
@@ -35,7 +36,7 @@
 
 @dataclass
 class StartupSettings:
-    profile: 'Profile | None'
+    profile: "Profile | None"
     debug: bool
     bot_mode: str
     no_video: bool
@@ -46,44 +47,55 @@
 
 def parse_arguments() -> StartupSettings:
     """Parses command-line arguments."""
-    parser = argparse.ArgumentParser(description=f'{pokebot_name} {pokebot_version}')
+    parser = argparse.ArgumentParser(description=f"{pokebot_name} {pokebot_version}")
     parser.add_argument(
-        'profile',
-        nargs='?',
-        help='Profile to initialize. Otherwise, the profile selection menu will appear.',
+        "profile",
+        nargs="?",
+        help="Profile to initialize. Otherwise, the profile selection menu will appear.",
     )
-    parser.add_argument('-m', '--bot-mode', choices=available_bot_modes, help='Initial bot mode (default: manual.)')
-    parser.add_argument('-s', '--emulation-speed', choices=['0', '1', '2', '3', '4'],
-                        help='Initial emulation speed (0 for unthrottled; default: 1.)')
-    parser.add_argument('-nv', '--no-video', action='store_true', help='Turn off video output by default.')
-    parser.add_argument('-na', '--no-audio', action='store_true', help='Turn off audio output by default.')
-    parser.add_argument('-t', '--always-on-top', action='store_true',
-                        help='Keep the bot window always on top of other windows.')
-    parser.add_argument('-d', '--debug', action='store_true', help='Enable extra debug options and a debug menu.')
+    parser.add_argument("-m", "--bot-mode", choices=available_bot_modes, help="Initial bot mode (default: manual.)")
+    parser.add_argument(
+        "-s",
+        "--emulation-speed",
+        choices=["0", "1", "2", "3", "4"],
+        help="Initial emulation speed (0 for unthrottled; default: 1.)",
+    )
+    parser.add_argument("-nv", "--no-video", action="store_true", help="Turn off video output by default.")
+    parser.add_argument("-na", "--no-audio", action="store_true", help="Turn off audio output by default.")
+    parser.add_argument(
+        "-t", "--always-on-top", action="store_true", help="Keep the bot window always on top of other windows."
+    )
+    parser.add_argument("-d", "--debug", action="store_true", help="Enable extra debug options and a debug menu.")
     args = parser.parse_args()
 
     preselected_profile: Profile | None = None
     if args.profile and profile_directory_exists(args.profile):
         preselected_profile = load_profile_by_name(args.profile)
 
-    return StartupSettings(profile=preselected_profile, debug=bool(args.debug), bot_mode=args.bot_mode or "manual",
-                           no_video=bool(args.no_video), no_audio=bool(args.no_audio),
-                           emulation_speed=int(args.emulation_speed or "1"), always_on_top=bool(args.always_on_top))
+    return StartupSettings(
+        profile=preselected_profile,
+        debug=bool(args.debug),
+        bot_mode=args.bot_mode or "manual",
+        no_video=bool(args.no_video),
+        no_audio=bool(args.no_audio),
+        emulation_speed=int(args.emulation_speed or "1"),
+        always_on_top=bool(args.always_on_top),
+    )
 
 
 if __name__ == "__main__":
-<<<<<<< HEAD
     try:
         if not is_bundled_app():
             from requirements import check_requirements
+
             check_requirements()
 
-        from modules.config import load_config_from_directory
+        from modules.config import load_config_from_directory, available_bot_modes
         from modules.context import context
         from modules.console import console
         from modules.gui import PokebotGui
         from modules.main import main_loop
-        from modules.profiles import profile_directory_exists, load_profile_by_name
+        from modules.profiles import Profile, profile_directory_exists, load_profile_by_name
 
         load_config_from_directory(get_base_path() / "profiles")
 
@@ -93,60 +105,17 @@
         if OS_NAME == "Windows":
             import win32api
 
-
             def win32_signal_handler(signal_type):
                 if signal_type == 2:
                     if context.emulator is not None:
                         context.emulator.shutdown()
 
-
             win32api.SetConsoleCtrlHandler(win32_signal_handler, True)
 
-        parsed_args = parse_arguments()
-        preselected_profile = parsed_args.profile
-        context.debug = parsed_args.debug
-        if preselected_profile and profile_directory_exists(preselected_profile):
-            preselected_profile = load_profile_by_name(preselected_profile)
-
+        startup_settings = parse_arguments()
         console.print(f"Starting [bold cyan]{pokebot_name} {pokebot_version}![/]")
         gui = PokebotGui(main_loop, on_exit)
         context.gui = gui
-        gui.run(preselected_profile)
+        gui.run(startup_settings)
     except:
-        console.print_exception(show_locals=True)
-=======
-    if not is_bundled_app():
-        from requirements import check_requirements
-
-        check_requirements()
-
-    from modules.config import load_config_from_directory, available_bot_modes
-    from modules.context import context
-    from modules.console import console
-    from modules.gui import PokebotGui
-    from modules.main import main_loop
-    from modules.profiles import Profile, profile_directory_exists, load_profile_by_name
-
-    load_config_from_directory(get_base_path() / "profiles")
-
-    # This catches the signal Windows emits when the underlying console window is closed
-    # by the user. We still want to save the emulator state in that case, which would not
-    # happen by default!
-    if OS_NAME == "Windows":
-        import win32api
-
-
-        def win32_signal_handler(signal_type):
-            if signal_type == 2:
-                if context.emulator is not None:
-                    context.emulator.shutdown()
-
-
-        win32api.SetConsoleCtrlHandler(win32_signal_handler, True)
-
-    startup_settings = parse_arguments()
-    console.print(f"Starting [bold cyan]{pokebot_name} {pokebot_version}![/]")
-    gui = PokebotGui(main_loop, on_exit)
-    context.gui = gui
-    gui.run(startup_settings)
->>>>>>> 398b0810
+        console.print_exception(show_locals=True)