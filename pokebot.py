import os
import atexit
from typing import NoReturn
from threading import Thread
from modules.Console import console
from modules.Config import config_general, config_discord, config_obs
<<<<<<< HEAD
from modules.Inputs import PressButton, WaitFrames, WriteInputs
from modules.Memory import GetGameState, GameState, GetTask, mGBA, ReadSymbol, GetOpponent, OpponentChanged
=======
from modules.Inputs import WriteInputs, WaitFrames
from modules.Memory import GetGameState, GameState, mGBA
from modules.Temp import temp_RunFromBattle
from modules.Pokemon import OpponentChanged, GetOpponent
>>>>>>> 6877b37a
from modules.Stats import EncounterPokemon

version = 'v0.0.1a'
console.print('Starting [bold cyan]PokéBot {}![/]'.format(version))


def _exit() -> NoReturn:
    """
    Called when the bot is manually stopped or crashes.
    Clears the inputs register in the emulator so no buttons will be stuck down.
    """
    WriteInputs(0)


atexit.register(_exit)

try:
    if config_discord['rich_presence']:
        from modules.Discord import DiscordRichPresence
        Thread(target=DiscordRichPresence).start()

    if config_obs['server']['enable']:
        from modules.WebServer import WebServer
        Thread(target=WebServer).start()
except:
    console.print_exception(show_locals=True)

# Main Loop
while True:
    try:
<<<<<<< HEAD
        if config_general['bot_mode'] != 'manual':
            if GetGameState() == GameState.BATTLE:
                while GetTask('TASK_PLAYCRYWHENRELEASEDFROMBALL').get('data', b'0x0000000')[6]!= 0 and GetTask('SUB_8046AD0').get('data', b'0x0000000')[6]!= 0: #define tCryTaskBattler data[3]
                    PressButton(['B'])
                while struct.unpack('<I', ReadSymbol('gActionSelectionCursor'))[0] != 1:
                    PressButton(['Right'])
                while struct.unpack('<I', ReadSymbol('gActionSelectionCursor'))[0] != 3:
                    PressButton(['Down'])
                while GetGameState() == GameState.BATTLE:
                    PressButton(['A'])
                while GetGameState() != GameState.OVERWORLD:
                    PressButton(['B'])

        if OpponentChanged():
            while GetGameState() != GameState.BATTLE:
                WaitFrames(1)
                continue
            WaitFrames(1)  # Wait 1 frame for the opponent data buffer to update
            EncounterPokemon(GetOpponent())
=======
        if GetGameState() == GameState.BATTLE:
            if OpponentChanged():
                EncounterPokemon(GetOpponent())
            if config_general['bot_mode'] != 'manual':
                temp_RunFromBattle()
>>>>>>> 6877b37a

        match config_general['bot_mode']:
            case 'manual':
                WaitFrames(5)

            case 'spin':
                from modules.modes.General import ModeSpin
                ModeSpin()

            case 'starters':
                if mGBA.game in ['Pokémon LeafGreen', 'Pokémon FireRed']:
                    from modules.modes.frlg.Starters import Starters
                else:
                    from modules.modes.rse.Starters import Starters
                Starters()

            case 'fishing':
                from modules.modes.General import ModeFishing
                ModeFishing()

    except:
        console.print_exception(show_locals=True)
        input('Press enter to exit...')
        os._exit(1)<|MERGE_RESOLUTION|>--- conflicted
+++ resolved
@@ -4,15 +4,10 @@
 from threading import Thread
 from modules.Console import console
 from modules.Config import config_general, config_discord, config_obs
-<<<<<<< HEAD
-from modules.Inputs import PressButton, WaitFrames, WriteInputs
-from modules.Memory import GetGameState, GameState, GetTask, mGBA, ReadSymbol, GetOpponent, OpponentChanged
-=======
 from modules.Inputs import WriteInputs, WaitFrames
 from modules.Memory import GetGameState, GameState, mGBA
 from modules.Temp import temp_RunFromBattle
 from modules.Pokemon import OpponentChanged, GetOpponent
->>>>>>> 6877b37a
 from modules.Stats import EncounterPokemon
 
 version = 'v0.0.1a'
@@ -43,33 +38,11 @@
 # Main Loop
 while True:
     try:
-<<<<<<< HEAD
-        if config_general['bot_mode'] != 'manual':
-            if GetGameState() == GameState.BATTLE:
-                while GetTask('TASK_PLAYCRYWHENRELEASEDFROMBALL').get('data', b'0x0000000')[6]!= 0 and GetTask('SUB_8046AD0').get('data', b'0x0000000')[6]!= 0: #define tCryTaskBattler data[3]
-                    PressButton(['B'])
-                while struct.unpack('<I', ReadSymbol('gActionSelectionCursor'))[0] != 1:
-                    PressButton(['Right'])
-                while struct.unpack('<I', ReadSymbol('gActionSelectionCursor'))[0] != 3:
-                    PressButton(['Down'])
-                while GetGameState() == GameState.BATTLE:
-                    PressButton(['A'])
-                while GetGameState() != GameState.OVERWORLD:
-                    PressButton(['B'])
-
-        if OpponentChanged():
-            while GetGameState() != GameState.BATTLE:
-                WaitFrames(1)
-                continue
-            WaitFrames(1)  # Wait 1 frame for the opponent data buffer to update
-            EncounterPokemon(GetOpponent())
-=======
         if GetGameState() == GameState.BATTLE:
             if OpponentChanged():
                 EncounterPokemon(GetOpponent())
             if config_general['bot_mode'] != 'manual':
                 temp_RunFromBattle()
->>>>>>> 6877b37a
 
         match config_general['bot_mode']:
             case 'manual':
