🍂 [`pokebot-gen3` Wiki Home](../Readme.md)

# 🔄 Sweet Scent Mode

Sweet Scent will make a wild Pokémon automatically appear.

Make sure you have a Pokémon that knows **[Sweet Scent](<https://bulbapedia.bulbagarden.net/wiki/Sweet_Scent_(move)>)** in your party.

Start the mode while in the overworld, in any patch of grass/water/cave with encounters.

## Game Support

|          | 🟥 Ruby | 🔷 Sapphire | 🟢 Emerald | 🔥 FireRed | 🌿 LeafGreen |
|:---------|:-------:|:-----------:|:----------:|:----------:|:------------:|
<<<<<<< HEAD
| English  |   🟨    |     🟨      |     ✅      |     ✅      |      ✅       |
| Japanese |    ❌    |      ❌      |     ✅      |     ✅      |      ✅       |
| German   |    ❌    |      ❌      |     🟨     |     ✅      |      ✅       |
| Spanish  |    ❌    |      ❌      |     🟨     |     ✅      |      ✅       |
| French   |    ❌    |      ❌      |     🟨     |     ✅      |      ✅       |
| Italian  |    ❌    |      ❌      |     🟨     |     ✅      |      ✅       |
=======
| English  |    ✅    |      ✅      |     ✅      |     ✅      |      ✅       |
| Japanese |    ❌    |      ❌      |     ✅      |     ✅      |      ✅       |
| German   |    ✅    |      ❌      |     ✅      |     ✅      |      ✅       |
| Spanish  |    ✅    |      ❌      |     ✅      |     ✅      |      ✅       |
| French   |    ✅    |      ❌      |     ✅      |     ✅      |      ✅       |
| Italian  |    ✅    |      ❌      |     ✅      |     ✅      |      ✅       |
>>>>>>> 918295f5

✅ Tested, working

🟨 Untested, may not work

❌ Untested, not working<|MERGE_RESOLUTION|>--- conflicted
+++ resolved
@@ -12,21 +12,12 @@
 
 |          | 🟥 Ruby | 🔷 Sapphire | 🟢 Emerald | 🔥 FireRed | 🌿 LeafGreen |
 |:---------|:-------:|:-----------:|:----------:|:----------:|:------------:|
-<<<<<<< HEAD
-| English  |   🟨    |     🟨      |     ✅      |     ✅      |      ✅       |
-| Japanese |    ❌    |      ❌      |     ✅      |     ✅      |      ✅       |
-| German   |    ❌    |      ❌      |     🟨     |     ✅      |      ✅       |
-| Spanish  |    ❌    |      ❌      |     🟨     |     ✅      |      ✅       |
-| French   |    ❌    |      ❌      |     🟨     |     ✅      |      ✅       |
-| Italian  |    ❌    |      ❌      |     🟨     |     ✅      |      ✅       |
-=======
 | English  |    ✅    |      ✅      |     ✅      |     ✅      |      ✅       |
 | Japanese |    ❌    |      ❌      |     ✅      |     ✅      |      ✅       |
 | German   |    ✅    |      ❌      |     ✅      |     ✅      |      ✅       |
 | Spanish  |    ✅    |      ❌      |     ✅      |     ✅      |      ✅       |
 | French   |    ✅    |      ❌      |     ✅      |     ✅      |      ✅       |
 | Italian  |    ✅    |      ❌      |     ✅      |     ✅      |      ✅       |
->>>>>>> 918295f5
 
 ✅ Tested, working
 
